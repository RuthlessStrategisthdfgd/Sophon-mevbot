--- conflicted
+++ resolved
@@ -13,11 +13,8 @@
 use block::block::Block;
 use block::header::BlockHeader;
 use claim::claim::Claim;
-<<<<<<< HEAD
 use claim::claim::Claim;
 use noncing::nonceable::Nonceable;
-=======
->>>>>>> 66dd5a10
 use noncing::nonceable::Nonceable;
 use pool::pool::{Pool, PoolKind};
 use reward::reward::RewardState;
@@ -25,18 +22,11 @@
 use serde::{Deserialize, Serialize};
 use sha256::digest_bytes;
 use state::state::NetworkState;
-<<<<<<< HEAD
 use std::collections::HashMap;
 use std::error::Error;
 use std::fmt;
 use std::time::{SystemTime, UNIX_EPOCH};
 use txn::txn::Txn;
-=======
-use txn::txn::Txn;
-use validator::validator::TxnValidator;
-use verifiable::verifiable::Verifiable;
-
->>>>>>> 66dd5a10
 pub const VALIDATOR_THRESHOLD: f64 = 0.60;
 pub const NANO: u128 = 1;
 pub const MICRO: u128 = NANO * 1000;
@@ -57,13 +47,8 @@
 #[derive(Debug)]
 pub struct NoLowestPointerError(String);
 
-<<<<<<< HEAD
 /// The miner struct contains all the data and methods needed to operate a mining unit
 /// and participate in the data replication process.
-=======
-/// The miner struct contains all the data and methods needed to operate a
-/// mining unit and participate in the data replication process.
->>>>>>> 66dd5a10
 #[derive(Debug, Clone, Serialize, Deserialize)]
 pub struct Miner {
     /// The miner must have a unique claim. This allows them to be included
@@ -89,6 +74,7 @@
     // validation and calculation.
     pub claim_pool: Pool<String, Claim>,
     /// The most recent block mined, confirmed and propogated throughout the
+    ///
     /// network
     pub last_block: Option<Block>,
     /// The reward state (previous monetary policy), to track which reward
@@ -108,12 +94,15 @@
     //TODO: Discuss whether this is needed or not
     pub n_miners: u128,
     /// A simple boolean field to denote whether the miner has been initialized
+    ///
     /// or not
     pub init: bool,
     /// An ordered map containing claims that were entitled to mine but took too
+    ///
     /// long
     pub abandoned_claim_counter: LinkedHashMap<String, Claim>,
     /// The claim of the most recent entitled miner in the event that they took
+    ///
     /// too long to propose a block
     //TODO: Discuss a better way to do this, and need to be able to include more than one claim.
     pub abandoned_claim: Option<Claim>,
@@ -126,6 +115,7 @@
 impl Miner {
     /// Returns a miner that can be initialized later
     //TODO: Replace `start` with `new`, since this method does not actually "start"
+    //
     // the miner
     pub fn start(
         secret_key: String,
@@ -157,6 +147,7 @@
     }
 
     /// Calculates the pointer sums and returns the lowest for a given block
+    ///
     /// seed.
     pub fn get_lowest_pointer(&mut self, block_seed: u128) -> Option<(String, u128)> {
         // Clones the local claim map for use in the algorithm
@@ -164,6 +155,7 @@
 
         // Calculates the pointers for every claim, for the given block seed, in the map
         // and collects them into a vector of tuples containing the claim hash and the
+        //
         // pointer sum
         let mut pointers = claim_map
             .iter()
@@ -171,15 +163,9 @@
             .collect::<Vec<_>>();
 
         // Retains only the pointers that have Some(value) in the 2nd field of the tuple
-<<<<<<< HEAD
         // `.get_pointer(block_seed)` returns an Option<u128>, and can return the None variant
         // in the event that the pointer sum contains integer overflows OR in the event that
         // not ever
-=======
-        // `.get_pointer(block_seed)` returns an Option<u128>, and can return the None
-        // variant in the event that the pointer sum contains integer overflows
-        // OR in the event that not ever
->>>>>>> 66dd5a10
         pointers.retain(|(_, v)| !v.is_none());
 
         // unwraps all the pointer sum values.
@@ -201,6 +187,7 @@
     }
 
     /// Checks if the hash of the claim with the lowest pointer sum is the local
+    ///
     /// claim.
     pub fn check_my_claim(&mut self, nonce: u128) -> Result<bool, Box<dyn Error>> {
         if let Some((hash, _)) = self.clone().get_lowest_pointer(nonce) {
@@ -263,77 +250,6 @@
         self.claim_map = new_claim_map;
     }
 
-<<<<<<< HEAD
-=======
-    /// Processes a transaction
-    //TODO: This should only be done in the validator unit,
-    //this can be eliminated completely under the VRRB Protocol.
-    pub fn process_txn(&mut self, mut txn: Txn) -> TxnValidator {
-        if let Some(_txn) = self.txn_pool.confirmed.get(&txn.txn_id) {
-            // Nothing really to do here
-        } else if let Some(txn) = self.txn_pool.pending.get(&txn.txn_id) {
-            // add validator if you have not validated already
-            if let None = txn.validators.clone().get(&self.claim.pubkey) {
-                let vote = {
-                    if let Ok(true) = txn.valid(
-                        &None,
-                        &(self.network_state.to_owned(), self.txn_pool.to_owned()),
-                    ) {
-                        true
-                    } else {
-                        false
-                    }
-                };
-                let mut txn = txn.clone();
-                txn.validators.insert(self.claim.pubkey.clone(), vote);
-                self.txn_pool
-                    .pending
-                    .insert(txn.txn_id.clone(), txn.clone());
-            }
-        } else {
-            // add validator
-            let vote = {
-                if let Ok(true) = txn.valid(
-                    &None,
-                    &(self.network_state.to_owned(), self.txn_pool.to_owned()),
-                ) {
-                    true
-                } else {
-                    false
-                }
-            };
-            txn.validators.insert(self.claim.pubkey.clone(), vote);
-            self.txn_pool
-                .pending
-                .insert(txn.txn_id.clone(), txn.clone());
-        }
-
-        return TxnValidator::new(
-            self.claim.pubkey.clone(),
-            txn.clone(),
-            &self.network_state,
-            &self.txn_pool,
-        );
-    }
-
-    /// Checks in the number of validators meets the threshold
-    // This can be completely replaced under the VRRB Protocol, since Txns will
-    // retain a certificate of approval aka the threshold signature.
-    pub fn process_txn_validator(&mut self, txn_validator: TxnValidator) {
-        if let Some(_txn) = self.txn_pool.confirmed.get(&txn_validator.txn.txn_id) {
-        } else if let Some(txn) = self.txn_pool.pending.get_mut(&txn_validator.txn.txn_id) {
-            txn.validators
-                .entry(txn_validator.pubkey)
-                .or_insert(txn_validator.vote);
-        } else {
-            let mut txn = txn_validator.txn.clone();
-            txn.validators
-                .insert(txn_validator.pubkey, txn_validator.vote);
-            self.txn_pool.pending.insert(txn.txn_id.clone(), txn);
-        }
-    }
-
->>>>>>> 66dd5a10
     /// Checks if the transaction has been confirmed
     //TODO: Either eliminate and replace, each miner should retain only
     // transactions that have be pre-validated i.e. they should only have the
@@ -383,16 +299,9 @@
         }
     }
 
-<<<<<<< HEAD
     /// Turns a claim into an ineligible claim in the event a miner proposes an invalid block or tries to spam the network.
     //TODO: Need much stricter penalty, as this miner can still send messages. The transport layer should reject further messages
     // from this node.
-=======
-    /// Turns a claim into an ineligible claim in the event a miner proposes an
-    /// invalid block or tries to spam the network.
-    //TODO: Need much stricter penalty, as this miner can still send messages. The
-    // transport layer should reject further messages from this node.
->>>>>>> 66dd5a10
     pub fn slash_claim(&mut self, pubkey: String) {
         if let Some(claim) = self.claim_map.get_mut(&pubkey) {
             claim.eligible = false;
@@ -400,6 +309,7 @@
     }
 
     /// Checks how much time has passed since the entitled miner has not
+    ///
     /// proposed a block
     pub fn check_time_elapsed(&self) -> u128 {
         let timestamp = self.get_timestamp();
@@ -419,6 +329,7 @@
     }
 
     /// Abandons the claim of a miner that fails to proppose a block in the
+    ///
     /// proper amount of time.
     pub fn abandoned_claim(&mut self, hash: String) {
         self.claim_map.retain(|_, v| v.hash != hash);
@@ -472,6 +383,7 @@
 }
 
 /// Required for `NoLowestPointerError` to be able to be used as an Error type
+///
 /// in the Result enum
 impl fmt::Display for NoLowestPointerError {
     fn fmt(&self, f: &mut fmt::Formatter) -> fmt::Result {
@@ -480,6 +392,7 @@
 }
 
 /// Required for `NoLowestPointerError` to be able to be used as an Error type
+///
 /// in the Result enum
 impl Error for NoLowestPointerError {
     fn description(&self) -> &str {
