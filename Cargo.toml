--- conflicted
+++ resolved
@@ -3,71 +3,15 @@
 homepage = "https://versatus.io"
 repository = "https://github.com/versatus/versatus"
 edition = "2021"
-<<<<<<< HEAD
 license = "MIT"
 version = "0.1.0"
-=======
-readme = "README.md"
-default-run = "versa"
-
-[profile.release]
-opt-level = 3
-lto = "thin"
-
-[[bin]]
-name = "versa"
-path = "crates/cli/src/main.rs"
-
-[[bin]]
-name = "versa-wasm"
-path = "crates/wasm_cli/src/main.rs"
-
-[[bin]]
-name = "versa-compute"
-path = "crates/compute_agent/src/main.rs"
-
-[[bin]]
-name = "versa-storage"
-path = "crates/storage_agent/src/main.rs"
-
-[dependencies]
-faucet = { workspace = true }
-tokio = { workspace = true }
-telemetry = { workspace = true }
-cli = { workspace = true }
-anyhow = { workspace = true }
-node = { workspace = true }
-vrrb_config = { workspace = true }
-clap = { workspace = true }
-wasm_loader = { workspace = true }
-wasm_runtime = { workspace = true }
-web3_pkg = { workspace = true }
-platform = { workspace = true }
-vrrb_rpc = { workspace = true }
-primitives = { workspace = true }
-sha2 = { workspace = true }
-integral-db = { workspace = true }
-service_config = { workspace = true }
-serde_derive = { workspace = true }
-serde_json = { workspace = true }
-serde = { workspace = true }
-sha3 = { workspace = true }
-prometheus = { workspace = true }
-hyper = { workspace = true }
-hyper-rustls = { workspace = true }
-rand = { workspace = true }
-lazy_static = { workspace = true }
-wasmer = { workspace = true }
-metric_exporter = { workspace = true }
-internal_rpc = { workspace = true }
-env_logger = { workspace = true }
->>>>>>> 570b7755
 
 [workspace]
 members = [
   "crates/block",
   "crates/cli",
   "crates/compute_agent",
+  "crates/compute_runtime",
   "crates/consensus",
   "crates/consensus/job_pool",
   "crates/consensus/job_scheduler",
@@ -97,13 +41,6 @@
   "crates/wasm_cli",
   "crates/wasm_loader",
   "crates/wasm_runtime",
-<<<<<<< HEAD
-=======
-  "crates/compute_runtime",
-  "crates/compute_agent",
-  "crates/storage_agent",
-  "crates/service_config",
->>>>>>> 570b7755
   "crates/web3_pkg",
 ]
 exclude = ["benches"]
@@ -157,6 +94,7 @@
 async-trait = "0.1"
 axum = { version = "0.5", features = ["macros"] }
 bincode = "1.3"
+bitmask-enum = "2.2"
 chrono = "0.4"
 clap = { version = "3.2", features = ["derive"] }
 crossbeam-channel = "0.5"
@@ -190,7 +128,6 @@
   "bitcoin_hashes",
   "global-context",
 ] }
-<<<<<<< HEAD
 serde = { version = "1.0", features = ["derive"] }
 serde_derive = "1.0"
 serde_json = "1.0"
@@ -203,49 +140,6 @@
 wasmer = "4.0"
 wasmer-wasix = "0.9"
 wasmer-wasix-types = "0.9"
-=======
-prometheus = { version = "0.13.3", features = ["process"] }
-lazy_static = "1.4.0"
-dashmap = "5.4.0"
-timer = "0.2.0"
-laminar = "0.5.0"
-futures = { version = "0.3.24", features = ["thread-pool"] }
-qp2p = "0.30.0"
-wiremock = "0.5.18"
-url = "2.3.1"
-bs58 = "0.4.0"
-ring = "0.16.20"
-prost = "0.11.0"
-pbjson = "0.5"
-pbjson-types = "0.5"
-tonic = { version = "0.9.2", features = ["gzip"] }
-tonic-reflection = "0.9.2"
-maglev = "0.2.1"
-tokio-util = { version = "0.7.8", features = ["rt"] }
-wasmer = "4.0.0"
-wasmer-middlewares = "4.0.0"
-wasmer-wasix = "0.9.0"
-wasmer-wasix-types = "0.9.0"
-wasmer-vm = "4.0.0"
-wasmparser = "0.107.0"
-ipfs-api = "0.17.0"
-microkv = "0.2.9"
-rustls = "0.21"
-rustls-pemfile = "1.0"
-hyper-rustls = { version = "0.24", features = ["acceptor"] }
-env_logger = "0.10"
-
-[dev-dependencies]
-cuckoofilter.workspace = true
-reqwest.workspace = true
-serial_test.workspace = true
-rand.workspace = true
-hex.workspace = true
-criterion.workspace = true
-ethereum-types.workspace = true
-uuid.workspace = true
-
->>>>>>> 570b7755
 
 [profile.release]
 opt-level = 3
