--- conflicted
+++ resolved
@@ -40,11 +40,8 @@
 vrrb_rpc = { workspace = true }
 primitives = { workspace = true }
 sha2 = { workspace = true }
-<<<<<<< HEAD
 integral-db = { workspace = true }
-=======
 service_config = { workspace = true }
->>>>>>> edd2d0f9
 
 [workspace]
 members = [
