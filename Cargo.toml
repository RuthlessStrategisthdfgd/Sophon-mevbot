[profile.release]
opt-level = 3
lto = "fat"

[workspace]
members = [
    "block",
    "blockchain",
    "claim",
    "miner",
    "state",
    "txn",
    "wallet",
    "events",
    "ev_mem_pool",
    "commands",
    "messages",
    "vrrb_lib",
    "vrrb_tui",
    "vrrb_cli",
    "vrrb_gui",
    "network",
    "node",
    "verifiable",
    "ledger",
    "accountable",
    "ownable",
    "noncing",
    "updateable",
<<<<<<< HEAD
    "quorum",
    "state_trie",
]

exclude = ["claim_concept"]
=======
    "quorum"
]
>>>>>>> a2fc387b
<|MERGE_RESOLUTION|>--- conflicted
+++ resolved
@@ -27,13 +27,6 @@
     "ownable",
     "noncing",
     "updateable",
-<<<<<<< HEAD
     "quorum",
     "state_trie",
-]
-
-exclude = ["claim_concept"]
-=======
-    "quorum"
-]
->>>>>>> a2fc387b
+]