--- conflicted
+++ resolved
@@ -43,11 +43,7 @@
   "crates/wasm_loader",
   "crates/wasm_runtime",
   "crates/web3_pkg",
-<<<<<<< HEAD
-  "crates/storage_agent"
-=======
   "crates/storage_agent",
->>>>>>> ea241080
 ]
 exclude = ["benches"]
 resolver = "2"
