[package]
name = "commands"
version = "0.1.0"
edition = "2018"

# See more keys and their definitions at https://doc.rust-lang.org/cargo/reference/manifest.html

[dependencies]
secp256k1 = { version = "0.20.2", features = ["rand"] }
sha256 = "1.0.2"
rand = { version = "0.6", features = ["std"] }
uuid = { version = "0.8.0", features = ["serde", "v4"] }
bytebuffer = "0.2.1"
chrono = "0.4.19"
serde_json = "1.0.64"
serde = { version = "1.0.101", features = ["derive"] }
blake3 = "0.3.8"
bip39 = "1.0.1"
pickledb = "0.4.1"
libp2p = "0.38.0"
futures = "0.3.1"
async-std = { version = "1", features = ["attributes", "tokio1"] }
tokio = { version = "1.12.0", features = ["full"] }
env_logger = "0.8.1"
hex = "*"
itertools = "0.10.1"
crossterm = { version = "0.19", features = ["serde"] }
tui = { version = "0.14", default-features = false, features = [
    'crossterm',
    'serde',
] }
thiserror = "1.0"
ctrlc = "3.2.0"
simplelog = "0.10.0"
log = "0.4.14"
ritelinked = { version = "0.3.2", features = ['serde'] }
strum = "0.21.0"
strum_macros = "0.21.0"
index_list = "0.2.7"
clipboard = "0.5.0"
messages = { path = "../messages" }
<<<<<<< HEAD
udp2p = { git = "https://github.com/ASmithOWL/udp2p", branch = "main" }
=======
udp2p = { path = "../../udp2p" }
>>>>>>> a2fc387b
<|MERGE_RESOLUTION|>--- conflicted
+++ resolved
@@ -39,8 +39,4 @@
 index_list = "0.2.7"
 clipboard = "0.5.0"
 messages = { path = "../messages" }
-<<<<<<< HEAD
-udp2p = { git = "https://github.com/ASmithOWL/udp2p", branch = "main" }
-=======
-udp2p = { path = "../../udp2p" }
->>>>>>> a2fc387b
+udp2p = { git = "https://github.com/ASmithOWL/udp2p", branch = "main" }