--- conflicted
+++ resolved
@@ -11,11 +11,7 @@
 #[tokio::main]
 async fn main() -> Result<()> {
     let mut cli = cli::StorageCli::parse();
-<<<<<<< HEAD
-
     env_logger::init();
-=======
->>>>>>> ea241080
 
     let service: String = match cli.service_type {
         Some(svc) => svc,
