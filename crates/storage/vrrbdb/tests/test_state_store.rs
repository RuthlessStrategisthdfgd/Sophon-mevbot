--- conflicted
+++ resolved
@@ -1,15 +1,11 @@
 use std::collections::HashMap;
 
-<<<<<<< HEAD
-use vrrb_core::account::Account;
-=======
 use primitives::Address;
 use rand::{distributions::Alphanumeric, thread_rng, Rng};
 use vrrb_core::{
     account::{Account, AccountDigests},
     keypair::Keypair,
 };
->>>>>>> efd6a6b5
 use vrrbdb::{VrrbDb, VrrbDbConfig};
 
 mod common;
