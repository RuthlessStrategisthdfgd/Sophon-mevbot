use std::path::PathBuf;

use ethereum_types::U256;
<<<<<<< HEAD
use serde::Deserialize;
use lr_trie::H256;
=======
use patriecia::RootHash;
>>>>>>> 5607c8a2
use primitives::Address;
use storage_utils::{Result, StorageError};
use vrrb_core::{
    account::{Account, UpdateArgs},
    claim::Claim,
};
use vrrb_core::transactions::{Transaction, TransactionDigest, TransactionKind};

use crate::{
    ClaimStore, ClaimStoreReadHandleFactory, StateStore, StateStoreReadHandleFactory,
    TransactionStore, TransactionStoreReadHandleFactory, VrrbDbReadHandle,
};

#[derive(Debug, Clone)]
pub struct VrrbDbConfig {
    pub path: PathBuf,
    pub state_store_path: Option<String>,
    pub transaction_store_path: Option<String>,
    pub event_store_path: Option<String>,
    pub claim_store_path: Option<String>,
}

impl VrrbDbConfig {
    pub fn with_path(&mut self, path: PathBuf) -> Self {
        self.path = path;

        self.clone()
    }
}

impl Default for VrrbDbConfig {
    fn default() -> Self {
        let path = storage_utils::get_node_data_dir()
            .unwrap_or_default()
            .join("db");

        Self {
            path,
            state_store_path: None,
            transaction_store_path: None,
            event_store_path: None,
            claim_store_path: None,
        }
    }
}

#[derive(Debug, Default)]
pub struct VrrbDb {
    state_store: StateStore,
    transaction_store: TransactionStore,
    claim_store: ClaimStore,
}

impl VrrbDb {
    pub fn new(config: VrrbDbConfig) -> Self {
        let state_store = StateStore::new(&config.path);
        let transaction_store = TransactionStore::new(&config.path);
        let claim_store = ClaimStore::new(&config.path);

        Self {
            state_store,
            transaction_store,
            claim_store,
        }
    }

    pub fn export_state(&self) {
        todo!("implement once integral-db is ready to be consumed");
    }

    pub fn commit_transactions(&mut self) {
        self.transaction_store.commit();
    }

    pub fn commit_state(&mut self) {
        self.state_store.commit();
    }

    pub fn commit_claims(&mut self) {
        self.claim_store.commit();
    }

    pub fn read_handle(&self) -> VrrbDbReadHandle {
        VrrbDbReadHandle::new(
            self.state_store.factory(),
            self.transaction_store_factory(),
            self.claim_store_factory(),
        )
    }

    pub fn new_with_stores(
        state_store: StateStore,
        transaction_store: TransactionStore,
        claim_store: ClaimStore,
    ) -> Self {
        Self {
            state_store,
            transaction_store,
            claim_store,
        }
    }

    /// Returns the current state store trie's root hash.
    pub fn state_root_hash(&self) -> Result<RootHash> {
        self.state_store.root_hash()
    }

    /// Returns the transaction store trie's root hash.
    pub fn transactions_root_hash(&self) -> Result<RootHash> {
        self.transaction_store.root_hash()
    }

    /// Returns the claim store trie's root hash.
    pub fn claims_root_hash(&self) -> Result<RootHash> {
        self.claim_store.root_hash()
    }

    /// Produces a reader factory that can be used to generate read handles into
    /// the state trie.
    pub fn state_store_factory(&self) -> StateStoreReadHandleFactory {
        self.state_store.factory()
    }

    /// Produces a reader factory that can be used to generate read handles into
    /// the the transaction trie.
    pub fn transaction_store_factory(&self) -> TransactionStoreReadHandleFactory {
        self.transaction_store.factory()
    }

    /// Produces a reader factory that can be used to generate read_handles into
    /// the claim trie
    pub fn claim_store_factory(&self) -> ClaimStoreReadHandleFactory {
        self.claim_store.factory()
    }

    /// Inserts an account to current state tree.
    pub fn insert_account(&mut self, key: Address, account: Account) -> Result<()> {
        self.state_store.insert(key, account)
    }

    /// Adds multiplpe accounts to current state tree.
    pub fn extend_accounts(&mut self, accounts: Vec<(Address, Option<Account>)>) {
        self.state_store.extend(accounts);
    }

    /// Updates an account on the current state tree.
    pub fn update_account(&mut self, args: UpdateArgs) -> Result<()> {
        self.state_store
            .update(args)
            .map_err(|err| StorageError::Other(err.to_string()))
    }

    /// Inserts a confirmed transaction to the ledger. Does not check if
    /// accounts involved in the transaction actually exist.
    pub fn insert_transaction_unchecked(&mut self, txn: TransactionKind) -> Result<()> {
        self.transaction_store.insert(txn)
    }

    /// Adds multiplpe transactions to current state tree. Does not check if
    /// accounts involved in the transaction actually exist.
    pub fn extend_transactions_unchecked(&mut self, transactions: Vec<TransactionKind>) {
        self.transaction_store.extend(transactions);
    }

    /// Inserts a confirmed transaction to the ledger. Does not check if
    /// accounts involved in the transaction actually exist.
    pub fn insert_transaction(&mut self, txn: TransactionKind) -> Result<()> {
        self.transaction_store.insert(txn)
    }

    /// Adds multiplpe transactions to current transaction tree. Does not check
    /// if accounts involved in the transaction actually exist.
    pub fn extend_transactions(&mut self, transactions: Vec<TransactionKind>) {
        self.transaction_store.extend(transactions);
    }

    /// Inserts a confirmed claim to the current claim tree.
    pub fn insert_claim_unchecked(&mut self, claim: Claim) -> Result<()> {
        self.claim_store.insert(claim)
    }

    /// Adds multiple claims to the current claim tree.  
    pub fn extend_claims_unchecked(&mut self, claims: Vec<(U256, Option<Claim>)>) {
        self.claim_store.extend(claims)
    }

    /// Inserts a confirmed claim into the claim tree.
    pub fn insert_claim(&mut self, claim: Claim) -> Result<()> {
        self.claim_store.insert(claim)
    }

    /// Inserts multiple claims into the current claim trie
    pub fn extend_claims(&mut self, claims: Vec<(U256, Option<Claim>)>) {
        self.claim_store.extend(claims)
    }

    /// Updates a calim in the current claim trie.
    pub fn update_claim(&mut self, _key: Address, _args: UpdateArgs) {
        todo!()
    }
}

impl Clone for VrrbDb {
    fn clone(&self) -> VrrbDb {
        Self {
            state_store: self.state_store.clone(),
            transaction_store: self.transaction_store.clone(),
            claim_store: self.claim_store.clone(),
        }
    }
}
<<<<<<< HEAD

impl Display for VrrbDb {
    fn fmt(&self, f: &mut std::fmt::Formatter<'_>) -> std::fmt::Result {
        let state_entries = self.state_store_factory().handle().entries();
        let transaction_entries = self
            .transaction_store_factory()
            .handle()
            .entries()
            .into_iter()
            .map(|(digest, txn)| (digest.to_string(), txn))
            .collect::<HashMap<String, TransactionKind>>();
        let claim_entries = self.claim_store_factory().handle().entries();

        let out = json!({
            "state": {
                "count": state_entries.len(),
                "entries": state_entries,
            },
            "transactions": {
                "count": transaction_entries.len(),
                "entries": transaction_entries,
            },
            "claims": {
                "count": claim_entries.len(),
                "entries": claim_entries,
            },
        });

        //TODO: report errors better
        let out_str = serde_json::to_string_pretty(&out).map_err(|_| std::fmt::Error)?;

        f.write_str(&out_str)
    }
}
=======
// TODO: uncomment this once `entries` is fixed
// impl Display for VrrbDb {
//     fn fmt(&self, f: &mut std::fmt::Formatter<'_>) -> std::fmt::Result {
//         let state_entries = self.state_store_factory().handle().entries();
//         let transaction_entries = self
//             .transaction_store_factory()
//             .handle()
//             .entries()
//             .into_iter()
//             .map(|(digest, txn)| (digest.to_string(), txn))
//             .collect::<HashMap<String, Txn>>();
//         let claim_entries = self.claim_store_factory().handle().entries();

//         let out = json!({
//             "state": {
//                 "count": state_entries.len(),
//                 "entries": state_entries,
//             },
//             "transactions": {
//                 "count": transaction_entries.len(),
//                 "entries": transaction_entries,
//             },
//             "claims": {
//                 "count": claim_entries.len(),
//                 "entries": claim_entries,
//             },
//         });

//         //TODO: report errors better
//         let out_str = serde_json::to_string_pretty(&out).map_err(|_| std::fmt::Error)?;

//         f.write_str(&out_str)
//     }
// }
>>>>>>> 5607c8a2
<|MERGE_RESOLUTION|>--- conflicted
+++ resolved
@@ -1,12 +1,7 @@
 use std::path::PathBuf;
 
 use ethereum_types::U256;
-<<<<<<< HEAD
-use serde::Deserialize;
-use lr_trie::H256;
-=======
 use patriecia::RootHash;
->>>>>>> 5607c8a2
 use primitives::Address;
 use storage_utils::{Result, StorageError};
 use vrrb_core::{
@@ -218,42 +213,6 @@
         }
     }
 }
-<<<<<<< HEAD
-
-impl Display for VrrbDb {
-    fn fmt(&self, f: &mut std::fmt::Formatter<'_>) -> std::fmt::Result {
-        let state_entries = self.state_store_factory().handle().entries();
-        let transaction_entries = self
-            .transaction_store_factory()
-            .handle()
-            .entries()
-            .into_iter()
-            .map(|(digest, txn)| (digest.to_string(), txn))
-            .collect::<HashMap<String, TransactionKind>>();
-        let claim_entries = self.claim_store_factory().handle().entries();
-
-        let out = json!({
-            "state": {
-                "count": state_entries.len(),
-                "entries": state_entries,
-            },
-            "transactions": {
-                "count": transaction_entries.len(),
-                "entries": transaction_entries,
-            },
-            "claims": {
-                "count": claim_entries.len(),
-                "entries": claim_entries,
-            },
-        });
-
-        //TODO: report errors better
-        let out_str = serde_json::to_string_pretty(&out).map_err(|_| std::fmt::Error)?;
-
-        f.write_str(&out_str)
-    }
-}
-=======
 // TODO: uncomment this once `entries` is fixed
 // impl Display for VrrbDb {
 //     fn fmt(&self, f: &mut std::fmt::Formatter<'_>) -> std::fmt::Result {
@@ -287,5 +246,4 @@
 
 //         f.write_str(&out_str)
 //     }
-// }
->>>>>>> 5607c8a2
+// }