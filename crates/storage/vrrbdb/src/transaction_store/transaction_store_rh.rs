use std::collections::HashMap;

<<<<<<< HEAD
use lr_trie::{InnerTrieWrapper, ReadHandleFactory};
use patriecia::inner::InnerTrie;
use serde::{Deserialize, Serialize};
=======
use integral_db::{JellyfishMerkleTreeWrapper, ReadHandleFactory};
use patriecia::{JellyfishMerkleTree, KeyHash, Version};
use sha2::Sha256;
>>>>>>> 5607c8a2
use storage_utils::{Result, StorageError};
use vrrb_core::transactions::{Transaction, TransactionDigest, TransactionKind, Transfer};

use crate::RocksDbAdapter;

#[derive(Debug, Clone)]
pub struct TransactionStoreReadHandle {
    inner: JellyfishMerkleTreeWrapper<RocksDbAdapter, Sha256>,
}

impl TransactionStoreReadHandle {
    pub fn new(inner: JellyfishMerkleTreeWrapper<RocksDbAdapter, Sha256>) -> Self {
        Self { inner }
    }

<<<<<<< HEAD
    pub fn get(&self, key: &TransactionDigest) -> Result<TransactionKind> {
=======
    pub fn get(&self, key: &TransactionDigest, version: Version) -> Result<Txn> {
>>>>>>> 5607c8a2
        self.inner
            .get(key, version)
            .map_err(|err| StorageError::Other(err.to_string()))
    }

    pub fn batch_get(
        &self,
        keys: Vec<TransactionDigest>,
<<<<<<< HEAD
    ) -> HashMap<TransactionDigest, Option<TransactionKind>> {
=======
        version: Version,
    ) -> HashMap<TransactionDigest, Option<Txn>> {
>>>>>>> 5607c8a2
        let mut transactions = HashMap::new();

        keys.iter().for_each(|key| {
            let value = self.get(key, version).ok();
            transactions.insert(key.to_owned(), value);
        });

        transactions
    }

    pub fn entries(&self) -> HashMap<TransactionDigest, TransactionKind> {
        // TODO: revisit and refactor into inner wrapper
        self.inner
            .iter(self.inner.version())
            .unwrap()
            .filter_map(|item| {
                if let Ok((_, txn)) = item {
                    let txn = bincode::deserialize::<Txn>(&txn).unwrap_or_default();

                    return Some((txn.digest().clone(), txn));
                }
                None
            })
            .collect()
    }

    /// Returns a number of transactions in the ledger
    pub fn len(&self) -> usize {
        self.inner.len()
    }

    /// Returns true if TransactionStore is empty
    pub fn is_empty(&self) -> bool {
        self.inner.is_empty()
    }
}

#[derive(Debug, Clone)]
pub struct TransactionStoreReadHandleFactory {
    inner: ReadHandleFactory<JellyfishMerkleTree<RocksDbAdapter, Sha256>>,
}

impl TransactionStoreReadHandleFactory {
    pub fn new(inner: ReadHandleFactory<JellyfishMerkleTree<RocksDbAdapter, Sha256>>) -> Self {
        Self { inner }
    }

    pub fn handle(&self) -> TransactionStoreReadHandle {
        let handle = self
            .inner
            .handle()
            .enter()
            .map(|guard| guard.clone())
            .unwrap_or_default();

        let inner = JellyfishMerkleTreeWrapper::new(handle);

        TransactionStoreReadHandle { inner }
    }
}<|MERGE_RESOLUTION|>--- conflicted
+++ resolved
@@ -1,14 +1,8 @@
 use std::collections::HashMap;
 
-<<<<<<< HEAD
-use lr_trie::{InnerTrieWrapper, ReadHandleFactory};
-use patriecia::inner::InnerTrie;
-use serde::{Deserialize, Serialize};
-=======
 use integral_db::{JellyfishMerkleTreeWrapper, ReadHandleFactory};
 use patriecia::{JellyfishMerkleTree, KeyHash, Version};
 use sha2::Sha256;
->>>>>>> 5607c8a2
 use storage_utils::{Result, StorageError};
 use vrrb_core::transactions::{Transaction, TransactionDigest, TransactionKind, Transfer};
 
@@ -24,11 +18,7 @@
         Self { inner }
     }
 
-<<<<<<< HEAD
-    pub fn get(&self, key: &TransactionDigest) -> Result<TransactionKind> {
-=======
-    pub fn get(&self, key: &TransactionDigest, version: Version) -> Result<Txn> {
->>>>>>> 5607c8a2
+    pub fn get(&self, key: &TransactionDigest, version: Version) -> Result<TransactionKind> {
         self.inner
             .get(key, version)
             .map_err(|err| StorageError::Other(err.to_string()))
@@ -37,12 +27,8 @@
     pub fn batch_get(
         &self,
         keys: Vec<TransactionDigest>,
-<<<<<<< HEAD
+        version: Version,
     ) -> HashMap<TransactionDigest, Option<TransactionKind>> {
-=======
-        version: Version,
-    ) -> HashMap<TransactionDigest, Option<Txn>> {
->>>>>>> 5607c8a2
         let mut transactions = HashMap::new();
 
         keys.iter().for_each(|key| {
