--- conflicted
+++ resolved
@@ -1,16 +1,11 @@
 use std::{path::Path, sync::Arc};
 use serde::{Deserialize, Serialize};
 
-<<<<<<< HEAD
-use lr_trie::{LeftRightTrie, Proof, H256};
-use storage_utils::Result;
-=======
 use integral_db::{LeftRightTrie, Proof, H256};
 use patriecia::{RootHash, Version};
 use sha2::Sha256;
 use storage_utils::{Result, StorageError};
 use vrrb_core::txn::{TransactionDigest, Txn};
->>>>>>> 5607c8a2
 
 use crate::RocksDbAdapter;
 
@@ -19,14 +14,8 @@
 use vrrb_core::transactions::{Transaction, TransactionDigest, TransactionKind};
 
 #[derive(Debug, Clone)]
-<<<<<<< HEAD
-pub struct TransactionStore
-{
-    trie: LeftRightTrie<'static, TransactionDigest, TransactionKind, RocksDbAdapter>,
-=======
 pub struct TransactionStore {
-    trie: LeftRightTrie<'static, TransactionDigest, Txn, RocksDbAdapter, Sha256>,
->>>>>>> 5607c8a2
+    trie: LeftRightTrie<'static, TransactionDigest, TransactionKind, RocksDbAdapter, Sha256>,
 }
 
 impl Default for TransactionStore {
