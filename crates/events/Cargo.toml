[package]
name = "events"
version = "0.1.0"
edition = "2021"

# See more keys and their definitions at https://doc.rust-lang.org/cargo/reference/manifest.html

[dependencies]
tokio = { workspace = true }
block = { workspace = true }
vrrb_core = { workspace = true }
telemetry = { workspace = true }
primitives = { workspace = true }
anyhow = { workspace = true }
thiserror = { workspace = true }
ritelinked = { workspace = true }
sha256 = { workspace = true }
serde_json = { workspace = true }
serde = { workspace = true }
hex = { workspace = true }
secp256k1 = { workspace = true }
bytebuffer = { workspace = true }
uuid = { workspace = true }
lru_time_cache = { workspace = true }
hbbft = { workspace = true }
rand = { workspace = true }
bincode = { workspace = true }
udp2p = { workspace = true }
sha2 = { workspace = true }
chrono = { workspace = true }
async-trait = { workspace = true }
theater = { workspace = true }
utils = { workspace = true }
cuckoofilter = { workspace = true }
<<<<<<< HEAD
mempool = { workspace = true }
=======
quorum = { workspace = true }
ethereum-types = { workspace = true }
>>>>>>> 9ee3d7d6

[dev-dependencies]
serial_test = { workspace = true }<|MERGE_RESOLUTION|>--- conflicted
+++ resolved
@@ -32,12 +32,9 @@
 theater = { workspace = true }
 utils = { workspace = true }
 cuckoofilter = { workspace = true }
-<<<<<<< HEAD
 mempool = { workspace = true }
-=======
 quorum = { workspace = true }
 ethereum-types = { workspace = true }
->>>>>>> 9ee3d7d6
 
 [dev-dependencies]
 serial_test = { workspace = true }