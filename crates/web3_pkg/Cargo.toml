[package]
name = "web3_pkg"
authors.workspace = true
homepage.workspace = true
repository.workspace = true
edition.workspace = true
license.workspace = true
version.workspace = true

[[example]]
name = "web3-pkg"
path = "../../examples/web3-pkg.rs"

[dependencies]
anyhow = { workspace = true }
clap = { workspace = true }
derive_builder = { workspace = true }
futures = { version = "0.3", features = ["thread-pool"] }
<<<<<<< HEAD
ipfs-api-backend-hyper = { version = "0.6" ,features = ["with-send-sync"] }
ipfs-api = { version ="0.17" }
=======
ipfs-api-backend-hyper = { version = "0.6", features = ["with-send-sync"] }
ipfs-api = { version = "0.17" }
>>>>>>> ea241080
serde = { workspace = true }
serde_derive = { workspace = true }
serde_json = { workspace = true }
tokio = { workspace = true, features = ["rt", "macros"] }
trust-dns-resolver = { version = "0.23.2", features = [] }
http = "0.2"<|MERGE_RESOLUTION|>--- conflicted
+++ resolved
@@ -16,13 +16,8 @@
 clap = { workspace = true }
 derive_builder = { workspace = true }
 futures = { version = "0.3", features = ["thread-pool"] }
-<<<<<<< HEAD
-ipfs-api-backend-hyper = { version = "0.6" ,features = ["with-send-sync"] }
-ipfs-api = { version ="0.17" }
-=======
 ipfs-api-backend-hyper = { version = "0.6", features = ["with-send-sync"] }
 ipfs-api = { version = "0.17" }
->>>>>>> ea241080
 serde = { workspace = true }
 serde_derive = { workspace = true }
 serde_json = { workspace = true }
