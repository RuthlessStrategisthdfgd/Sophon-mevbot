use std::{
    net::{IpAddr, Ipv4Addr, SocketAddr},
    path::PathBuf,
};

use config::{Config, ConfigError, File};
use node::Node;
use primitives::{NodeType, DEFAULT_VRRB_DATA_DIR_PATH, DEFAULT_VRRB_DB_PATH};
use serde::Deserialize;
use telemetry::{info, warn};
use uuid::Uuid;
use vrrb_config::NodeConfig;
use vrrb_core::keypair::{read_keypair_file, write_keypair_file, Keypair};

use crate::result::{CliError, Result};

const DEFAULT_OS_ASSIGNED_PORT_ADDRESS: &str = "127.0.0.1:0";
const DEFAULT_JSONRPC_ADDRESS: &str = "127.0.0.1:9293";
const DEFAULT_UDP_GOSSIP_ADDRESS: &str = DEFAULT_OS_ASSIGNED_PORT_ADDRESS;
const DEFAULT_RAPTORQ_GOSSIP_ADDRESS: &str = DEFAULT_OS_ASSIGNED_PORT_ADDRESS;

#[derive(clap::Parser, Debug, Clone, Deserialize)]
pub struct RunOpts {
    /// Start node as a background process
    #[clap(short, long, action, default_value = "false")]
    pub dettached: bool,

    ///Shows debugging config information
    #[clap(long, action, default_value = "false")]
    pub debug_config: bool,

    #[clap(short, long, value_parser)]
    pub id: Option<primitives::NodeId>,

    #[clap(long, value_parser)]
    pub idx: Option<primitives::NodeIdx>,

    /// Defines the type of node created by this program
    #[clap(short = 't', long, value_parser, default_value = "full")]
    pub node_type: String,

    #[clap(long, value_parser, default_value = DEFAULT_VRRB_DATA_DIR_PATH)]
    pub data_dir: PathBuf,

    #[clap(long, value_parser, default_value = DEFAULT_VRRB_DB_PATH)]
    pub db_path: PathBuf,

    #[clap(long, value_parser, default_value = DEFAULT_UDP_GOSSIP_ADDRESS)]
    pub udp_gossip_address: SocketAddr,

    #[clap(long, value_parser, default_value = DEFAULT_RAPTORQ_GOSSIP_ADDRESS)]
    pub raptorq_gossip_address: SocketAddr,

    #[clap(long, value_parser, default_value = DEFAULT_OS_ASSIGNED_PORT_ADDRESS)]
    pub http_api_address: SocketAddr,

    #[clap(long, value_parser, default_value = DEFAULT_JSONRPC_ADDRESS)]
    pub jsonrpc_api_address: SocketAddr,

<<<<<<< HEAD
    #[clap(long, default_value = "false")]
=======
    #[clap(long, value_parser, default_value = DEFAULT_GRPC_ADDRESS)]
    pub grpc_server_address: SocketAddr,

    #[clap(long)]
>>>>>>> d9b3a2aa
    pub bootstrap: bool,

    #[clap(long, value_parser)]
    pub bootstrap_node_addresses: Option<Vec<SocketAddr>>,

    /// Title of the API shown on swagger docs
    #[clap(long, value_parser, default_value = "Node RPC API")]
    pub http_api_title: String,

    /// API version shown in swagger docs
    #[clap(long, value_parser, default_value = "1.0.0")]
    pub http_api_version: String,

    /// Enables the UI for the node
    #[clap(long, action, default_value = "false")]
    pub gui: bool,

    /// Disables networking capabilities of the node
    #[clap(long, action, default_value = "false")]
    pub disable_networking: bool,

    #[clap(long, value_parser ,default_value=DEFAULT_OS_ASSIGNED_PORT_ADDRESS)]
    pub rendezvous_local_address: SocketAddr,

    #[clap(long, value_parser, default_value = DEFAULT_OS_ASSIGNED_PORT_ADDRESS)]
    pub rendezvous_server_address: SocketAddr,

    #[clap(long, value_parser, default_value = DEFAULT_OS_ASSIGNED_PORT_ADDRESS)]
    pub public_ip_address: SocketAddr,
}

impl From<RunOpts> for NodeConfig {
    fn from(opts: RunOpts) -> Self {
        let default_node_config = NodeConfig::default();

        let node_type = match opts.node_type.parse() {
            Ok(node_type) => node_type,
            Err(_) => default_node_config.node_type,
        };

        let http_api_title = if !opts.http_api_title.is_empty() {
            opts.http_api_title.clone()
        } else {
            default_node_config.http_api_title.clone()
        };

        Self {
            id: opts.id.unwrap_or(default_node_config.id),
            data_dir: opts.data_dir,
            db_path: opts.db_path,
            node_type,
            raptorq_gossip_address: opts.raptorq_gossip_address,
            udp_gossip_address: opts.udp_gossip_address,
            rendezvous_local_address: opts.rendezvous_local_address,
            http_api_address: opts.http_api_address,
            http_api_title,
            http_api_version: opts.http_api_version,
            http_api_shutdown_timeout: default_node_config.http_api_shutdown_timeout,
            jsonrpc_server_address: opts.jsonrpc_api_address,
            preload_mock_state: default_node_config.preload_mock_state,
            bootstrap_config: default_node_config.bootstrap_config,
            kademlia_liveness_address: default_node_config.kademlia_liveness_address,
            kademlia_peer_id: default_node_config.kademlia_peer_id,

            // TODO: avoid double key generation
            // This a random keypair gets generated here, but then afterwards we read it from disk
            // and use that if its available thus making this generation wasteful. This is a bit of
            // a hack, but it works for now.
            keypair: default_node_config.keypair,
            disable_networking: opts.disable_networking,
            gui: opts.gui,
            rendezvous_server_address: opts.rendezvous_server_address,
            public_ip_address: opts.raptorq_gossip_address,
            bootstrap_quorum_config: default_node_config.bootstrap_quorum_config,
            quorum_config: default_node_config.quorum_config,
            enable_block_indexing: default_node_config.enable_block_indexing,
            threshold_config: default_node_config.threshold_config,
        }
    }
}

impl Default for RunOpts {
    fn default() -> Self {
        let ipv4_localhost_with_random_port =
            SocketAddr::new(IpAddr::V4(Ipv4Addr::new(127, 0, 0, 1)), 0);

        Self {
            dettached: Default::default(),
            debug_config: Default::default(),
            id: Default::default(),
            idx: Default::default(),
            node_type: Default::default(),
            data_dir: Default::default(),
            db_path: Default::default(),
            udp_gossip_address: ipv4_localhost_with_random_port,
            raptorq_gossip_address: ipv4_localhost_with_random_port,
            http_api_address: ipv4_localhost_with_random_port,
            jsonrpc_api_address: ipv4_localhost_with_random_port,
            bootstrap: Default::default(),
            bootstrap_node_addresses: Default::default(),
            http_api_title: Default::default(),
            http_api_version: Default::default(),
            gui: Default::default(),
            disable_networking: Default::default(),
            rendezvous_local_address: ipv4_localhost_with_random_port,
            rendezvous_server_address: ipv4_localhost_with_random_port,
            public_ip_address: ipv4_localhost_with_random_port,
        }
    }
}

impl RunOpts {
    #[deprecated(note = "prefer global config file")]
    pub fn from_file(config_path: &str) -> std::result::Result<Self, ConfigError> {
        let default_bootstrap_addresses: Vec<String> = Vec::new();

        let s = Config::builder()
            .set_default("id", Uuid::new_v4().to_string())?
            .set_default("data_dir", DEFAULT_VRRB_DATA_DIR_PATH)?
            .set_default("db_path", DEFAULT_VRRB_DB_PATH)?
            .set_default("node_type", "full")?
            .set_default("jsonrpc_api_address", DEFAULT_JSONRPC_ADDRESS)?
            .set_default("http_api_address", DEFAULT_OS_ASSIGNED_PORT_ADDRESS)?
            .set_default("http_api_title", "Node API")?
            .set_default("http_api_version", "1.0.1")?
            .set_default("bootstrap_node_addresses", default_bootstrap_addresses)?
            .set_default("preload_mock_state", false)?
            .set_default("debug_config", false)?
            .set_default("bootstrap", false)?
            .set_default("dettached", false)?
            .add_source(File::with_name(config_path))
            .build()?;

        Ok(s.try_deserialize().unwrap_or_default())
    }

    pub fn merge(&self, other: &Self) -> Self {
        let node_type = match self.node_type.parse::<NodeType>() {
            Ok(_) => self.node_type.clone(),
            Err(_) => other.node_type.clone(),
        };

        let data_dir = if !self.data_dir.to_str().unwrap_or_default().is_empty() {
            self.data_dir.clone()
        } else {
            other.data_dir.clone()
        };

        let db_path = if !self.db_path.to_str().unwrap_or_default().is_empty() {
            self.db_path.clone()
        } else {
            other.db_path.clone()
        };

        let bootstrap_node_addresses = if other.bootstrap_node_addresses.is_none() {
            self.bootstrap_node_addresses.clone()
        } else {
            other.bootstrap_node_addresses.clone()
        };

        let http_api_title = if !self.http_api_title.is_empty() {
            self.http_api_title.clone()
        } else {
            other.http_api_title.clone()
        };

        let http_api_version = if !self.http_api_version.is_empty() {
            self.http_api_version.clone()
        } else {
            other.http_api_version.clone()
        };

        Self {
            dettached: other.dettached,
            debug_config: other.debug_config,
            id: self.id.clone().or(other.id.clone()),
            idx: self.idx.or(other.idx),
            node_type,
            data_dir,
            db_path,
            // TODO: reconsider override strategies
            udp_gossip_address: other.udp_gossip_address,
            raptorq_gossip_address: other.raptorq_gossip_address,
            jsonrpc_api_address: other.jsonrpc_api_address,
            bootstrap: other.bootstrap,
            bootstrap_node_addresses,
            http_api_address: other.http_api_address,
            http_api_title,
            http_api_version,
            gui: false,
            disable_networking: false,
            rendezvous_local_address: other.rendezvous_local_address,
            rendezvous_server_address: other.rendezvous_server_address,
            public_ip_address: other.public_ip_address,
        }
    }
}

/// Configures and runs a VRRB Node
pub async fn run(args: RunOpts) -> Result<()> {
    let data_dir = vrrb_core::storage_utils::get_node_data_dir()?;

    std::fs::create_dir_all(&data_dir)?;

    let keypair_file_path = PathBuf::from(&data_dir).join("keypair");
    let keypair = match read_keypair_file(&keypair_file_path) {
        Ok(keypair) => keypair,
        Err(err) => {
            warn!("Failed to read keypair file: {err}");
            info!("Generating new keypair");
            let keypair = Keypair::random();

            write_keypair_file(&keypair, &keypair_file_path)
                .map_err(|err| CliError::Other(format!("failed to write keypair file: {err}")))?;

            keypair
        },
    };

    let mut node_config = NodeConfig::from(args.clone());
    node_config.keypair = keypair;

    if args.debug_config {
        dbg!(&node_config);
    }

    if args.dettached {
        run_dettached(node_config).await
    } else {
        run_blocking(node_config).await
    }
}

#[telemetry::instrument]
async fn run_blocking(node_config: NodeConfig) -> Result<()> {
    let vrrb_node = Node::start(node_config)
        .await
        .map_err(|err| CliError::Other(err.to_string()))?;

    let node_type = vrrb_node.node_type();

    info!("running {node_type:?} node in blocking mode");

    tokio::signal::ctrl_c()
        .await
        .map_err(|err| CliError::Other(format!("failed to listen for ctrl+c: {err}")))?;

    vrrb_node.stop().await?;

    info!("Node stopped");

    Ok(())
}

#[telemetry::instrument]
async fn run_dettached(node_config: NodeConfig) -> Result<()> {
    info!("running node in dettached mode");
    // start child process, run node within it
    Ok(())
}<|MERGE_RESOLUTION|>--- conflicted
+++ resolved
@@ -57,14 +57,10 @@
     #[clap(long, value_parser, default_value = DEFAULT_JSONRPC_ADDRESS)]
     pub jsonrpc_api_address: SocketAddr,
 
-<<<<<<< HEAD
-    #[clap(long, default_value = "false")]
-=======
     #[clap(long, value_parser, default_value = DEFAULT_GRPC_ADDRESS)]
     pub grpc_server_address: SocketAddr,
 
     #[clap(long)]
->>>>>>> d9b3a2aa
     pub bootstrap: bool,
 
     #[clap(long, value_parser)]
