--- conflicted
+++ resolved
@@ -18,11 +18,8 @@
     match cmd {
         Some(Commands::Node(node_args)) => node::exec(*node_args).await,
         Some(Commands::Wallet(wallet_args)) => wallet::exec(wallet_args).await,
-<<<<<<< HEAD
+        Some(Commands::Keygen(keygen_args)) => keygen::exec(keygen_args),
         Some(Commands::Faucet(faucet_args)) => faucet::exec(faucet_args).await,
-=======
-        Some(Commands::Keygen(keygen_args)) => keygen::exec(keygen_args),
->>>>>>> 4601c36a
         None => Err(CliError::NoSubcommand),
         _ => Err(CliError::InvalidCommand(format!("{cmd:?}"))),
     }
