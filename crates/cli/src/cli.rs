use std::path::PathBuf;

use clap::{Parser, Subcommand};

<<<<<<< HEAD
use crate::commands::{config::ConfigOpts, node::NodeOpts, wallet::WalletOpts};
use crate::commands::faucet::FaucetOpts;
=======
use crate::commands::{config::ConfigOpts, keygen::KeygenCmd, node::NodeOpts, wallet::WalletOpts};
>>>>>>> 4601c36a

#[derive(Parser, Debug)]
#[clap(author, version, about, long_about = None, arg_required_else_help(true))]
pub struct Args {
    /// Sets a custom config file
    #[clap(short, long, value_parser, value_name = "FILE")]
    pub config: Option<PathBuf>,

    /// Turn debugging information on
    #[clap(short, long, default_value = "false")]
    pub debug: bool,

    /// Turn debugging information on
    #[clap(short, long, default_value = "local")]
    pub network: String,

    #[clap(subcommand)]
    pub command: Option<Commands>,
}

#[derive(Debug, Subcommand)]
pub enum Commands {
    /// Manage configuration for this CLI tool
    Config(ConfigOpts),

    /// Interact with and control VRRB nodes
    Node(Box<NodeOpts>),

    /// Interact with with accounts and objects on the network
    Wallet(WalletOpts),

<<<<<<< HEAD
    /// Start a faucet server to transfer tokens to accounts
    Faucet(FaucetOpts),
=======
    /// Manage keypair creation
    Keygen(KeygenCmd),
>>>>>>> 4601c36a
}<|MERGE_RESOLUTION|>--- conflicted
+++ resolved
@@ -2,12 +2,8 @@
 
 use clap::{Parser, Subcommand};
 
-<<<<<<< HEAD
-use crate::commands::{config::ConfigOpts, node::NodeOpts, wallet::WalletOpts};
+use crate::commands::{config::ConfigOpts, keygen::KeygenCmd, node::NodeOpts, wallet::WalletOpts};
 use crate::commands::faucet::FaucetOpts;
-=======
-use crate::commands::{config::ConfigOpts, keygen::KeygenCmd, node::NodeOpts, wallet::WalletOpts};
->>>>>>> 4601c36a
 
 #[derive(Parser, Debug)]
 #[clap(author, version, about, long_about = None, arg_required_else_help(true))]
@@ -39,11 +35,9 @@
     /// Interact with with accounts and objects on the network
     Wallet(WalletOpts),
 
-<<<<<<< HEAD
+    /// Manage keypair creation
+    Keygen(KeygenCmd),
+
     /// Start a faucet server to transfer tokens to accounts
     Faucet(FaucetOpts),
-=======
-    /// Manage keypair creation
-    Keygen(KeygenCmd),
->>>>>>> 4601c36a
 }