use std::{collections::HashMap, net::SocketAddr};

use async_trait::async_trait;
use jsonrpsee::{core::Error, proc_macros::rpc, types::SubscriptionResult};
use primitives::{Address, NodeType, SerializedPublicKey};
use serde::{Deserialize, Serialize};
use vrrb_core::{
    account::Account,
    txn::{NewTxnArgs, Token, TxAmount, TxNonce, TxTimestamp, Txn},
};

<<<<<<< HEAD
use super::SignOpts;
=======
use crate::rpc::SignOpts;
>>>>>>> a55e95e2

pub type ExampleHash = [u8; 32];
pub type ExampleStorageKey = Vec<u8>;
pub type FullStateSnapshot = HashMap<Address, Account>;
pub type FullMempoolSnapshot = Vec<RpcTransactionRecord>;

#[derive(Debug, Clone, Serialize, Deserialize)]
pub struct TransactionRecord {
    //
}

#[derive(Debug, Clone, Serialize, Deserialize)]
pub struct FullMempoolSnapshotResponse {
    data: Vec<TransactionRecord>,
}

pub type RpcTransactionDigest = String;

#[derive(Debug, Clone, Serialize, Deserialize)]
pub struct RpcTransactionRecord {
    pub id: RpcTransactionDigest,
    pub timestamp: TxTimestamp,
    pub sender_address: String,
    pub sender_public_key: String,
    pub receiver_address: String,
    pub token: Token,
    pub amount: TxAmount,
    pub signature: String,
    pub validators: HashMap<String, bool>,
    pub nonce: TxNonce,
}

impl From<Txn> for RpcTransactionRecord {
    fn from(txn: Txn) -> Self {
        Self {
            id: txn.digest().to_string(),
            timestamp: txn.timestamp(),
            sender_address: txn.sender_address(),
            sender_public_key: txn.sender_public_key().to_string(),
            receiver_address: txn.receiver_address(),
            token: txn.token(),
            amount: txn.amount(),
            signature: txn.signature().to_string(),
            validators: txn.validators(),
            nonce: txn.nonce(),
        }
    }
}

#[rpc(server, client, namespace = "state")]
#[async_trait]
pub trait RpcApi {
    /// Returns a full list of all accounts within state
    #[method(name = "getFullState")]
    async fn get_full_state(&self) -> Result<FullStateSnapshot, Error>;

    /// Returns a full list of transactions pending to be confirmed
    #[method(name = "getFullMempool")]
    async fn get_full_mempool(&self) -> Result<FullMempoolSnapshot, Error>;

    /// Returns the node type this client is connected to
    #[method(name = "getNodeType")]
    async fn get_node_type(&self) -> Result<NodeType, Error>;

    /// Create a new transaction
    #[method(name = "createTxn")]
    async fn create_txn(&self, args: NewTxnArgs) -> Result<RpcTransactionRecord, Error>;

    /// Get a transaction from state
    #[method(name = "getTransaction")]
    async fn get_transaction(
        &self,
        transaction_digest: RpcTransactionDigest,
    ) -> Result<RpcTransactionRecord, Error>;

    /// List a group of transactions
    #[method(name = "listTransactions")]
    async fn list_transactions(
        &self,
        digests: Vec<RpcTransactionDigest>,
    ) -> Result<HashMap<RpcTransactionDigest, RpcTransactionRecord>, Error>;

    #[method(name = "createAccount")]
    async fn create_account(&self, address: Address, account: Account) -> Result<(), Error>;

    #[method(name = "updateAccount")]
    async fn update_account(&self, account: Account) -> Result<(), Error>;

    #[method(name = "getAccount")]
    async fn get_account(&self, address: Address) -> Result<Account, Error>;

    //#[method(name = "faucetDrip")]
    //async fn faucet_drip(&self, address: Address) -> Result<(), Error>;

    #[method(name = "signTransaction")]
    async fn sign_transaction(&self, sign_opts: SignOpts) -> Result<String, Error>;
}<|MERGE_RESOLUTION|>--- conflicted
+++ resolved
@@ -9,11 +9,7 @@
     txn::{NewTxnArgs, Token, TxAmount, TxNonce, TxTimestamp, Txn},
 };
 
-<<<<<<< HEAD
-use super::SignOpts;
-=======
 use crate::rpc::SignOpts;
->>>>>>> a55e95e2
 
 pub type ExampleHash = [u8; 32];
 pub type ExampleStorageKey = Vec<u8>;
