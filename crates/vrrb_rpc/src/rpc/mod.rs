pub mod api;
pub mod client;
mod server;
mod server_impl;
use serde::{Deserialize, Serialize};
pub use server::*;
pub use server_impl::*;
use vrrb_core::txn::Token;

<<<<<<< HEAD
#[derive(Debug, Serialize, Deserialize)]
=======
#[derive(Debug, Serialize, Deserialize, Clone, Default, PartialEq, Eq, Hash)]
>>>>>>> a55e95e2
pub struct SignOpts {
    pub timestamp: i64,
    pub sender_address: String,
    pub sender_public_key: String,
    pub receiver_address: String,
    pub amount: u128,
    pub token: Token,
    pub nonce: u128,
    pub private_key: String,
}<|MERGE_RESOLUTION|>--- conflicted
+++ resolved
@@ -7,11 +7,7 @@
 pub use server_impl::*;
 use vrrb_core::txn::Token;
 
-<<<<<<< HEAD
-#[derive(Debug, Serialize, Deserialize)]
-=======
 #[derive(Debug, Serialize, Deserialize, Clone, Default, PartialEq, Eq, Hash)]
->>>>>>> a55e95e2
 pub struct SignOpts {
     pub timestamp: i64,
     pub sender_address: String,
