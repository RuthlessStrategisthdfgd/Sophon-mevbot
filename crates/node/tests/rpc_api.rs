use node::{test_utils::create_mock_full_node_config, Node, NodeType, RuntimeModuleState};
use serial_test::serial;
use vrrb_rpc::rpc::{api::RpcApiClient, client::create_client};

#[tokio::test]
#[serial]
async fn node_rpc_api_returns_node_type() {
    let mut node_config = create_mock_full_node_config();
    node_config.node_type = NodeType::Bootstrap;

    let mut vrrb_node = Node::start(&node_config).await.unwrap();
    let addr = vrrb_node.jsonrpc_server_address();

<<<<<<< HEAD
    assert_eq!(vrrb_node.status(), RuntimeModuleState::Stopped);

=======
>>>>>>> 504b8bff
    let client = create_client(addr).await.unwrap();

    assert_eq!(client.get_node_type().await.unwrap(), NodeType::Bootstrap);

    vrrb_node.stop();
<<<<<<< HEAD
=======

    assert_eq!(vrrb_node.status(), RuntimeModuleState::Stopped);
>>>>>>> 504b8bff
}<|MERGE_RESOLUTION|>--- conflicted
+++ resolved
@@ -11,19 +11,11 @@
     let mut vrrb_node = Node::start(&node_config).await.unwrap();
     let addr = vrrb_node.jsonrpc_server_address();
 
-<<<<<<< HEAD
-    assert_eq!(vrrb_node.status(), RuntimeModuleState::Stopped);
-
-=======
->>>>>>> 504b8bff
     let client = create_client(addr).await.unwrap();
 
     assert_eq!(client.get_node_type().await.unwrap(), NodeType::Bootstrap);
 
     vrrb_node.stop();
-<<<<<<< HEAD
-=======
 
     assert_eq!(vrrb_node.status(), RuntimeModuleState::Stopped);
->>>>>>> 504b8bff
 }