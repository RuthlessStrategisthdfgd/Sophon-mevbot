use std::{
    collections::{BTreeMap, BTreeSet, HashMap, HashSet, VecDeque},
    env,
    net::{IpAddr, Ipv4Addr, SocketAddr},
    sync::{Arc, RwLock},
    time::Duration,
};

use async_trait::async_trait;
use block::{Block, BlockHash, ClaimHash, GenesisBlock, InnerBlock, ProposalBlock};
use bulldag::{graph::BullDag, vertex::Vertex};

use events::EventPublisher;
pub use miner::test_helpers::{create_address, create_claim, create_miner};
use primitives::{
    generate_account_keypair, Address, KademliaPeerId, NodeId, NodeType, QuorumKind, RawSignature,
    Round, ValidatorSecretKey,
};
use secp256k1::{Message, PublicKey, SecretKey};
use storage::vrrbdb::Claims;
use uuid::Uuid;
use vrrb_config::{
    BootstrapQuorumConfig, NodeConfig, NodeConfigBuilder, QuorumMember, QuorumMembershipConfig,
    ThresholdConfig,
};
use vrrb_core::{account::Account, claim::Claim, keypair::Keypair};
use vrrb_rpc::rpc::{api::RpcApiClient, client::create_client};

use crate::{
    data_store::DataStore, network::NetworkEvent, node_runtime::NodeRuntime,
    state_reader::StateReader, Node, NodeError, Result,
};

pub fn create_mock_full_node_config() -> NodeConfig {
    let data_dir = env::temp_dir();
    let id = Uuid::new_v4().simple().to_string();

    let temp_dir_path = std::env::temp_dir();
    let db_path = temp_dir_path.join(vrrb_core::helpers::generate_random_string());

    let http_api_address = SocketAddr::new(IpAddr::V4(Ipv4Addr::new(127, 0, 0, 1)), 0);
    let jsonrpc_server_address = SocketAddr::new(IpAddr::V4(Ipv4Addr::new(127, 0, 0, 1)), 0);
    let rendezvous_local_address = SocketAddr::new(IpAddr::V4(Ipv4Addr::new(127, 0, 0, 1)), 0);
    let rendezvous_server_address = SocketAddr::new(IpAddr::V4(Ipv4Addr::new(127, 0, 0, 1)), 0);
    let grpc_server_address = SocketAddr::new(IpAddr::V4(Ipv4Addr::new(127, 0, 0, 1)), 50051);
    let public_ip_address = SocketAddr::new(IpAddr::V4(Ipv4Addr::new(127, 0, 0, 1)), 0);
    let udp_gossip_address = SocketAddr::new(IpAddr::V4(Ipv4Addr::new(127, 0, 0, 1)), 0);
    let raptorq_gossip_address = SocketAddr::new(IpAddr::V4(Ipv4Addr::new(127, 0, 0, 1)), 0);
    let kademlia_liveness_address = SocketAddr::new(IpAddr::V4(Ipv4Addr::new(127, 0, 0, 1)), 0);

    let default_node_config = NodeConfig::default();

    NodeConfigBuilder::default()
        .id(id)
        .data_dir(data_dir)
        .db_path(db_path)
        .node_type(NodeType::Bootstrap)
        .bootstrap_config(None)
        .http_api_address(http_api_address)
        .http_api_title(String::from("HTTP Node API"))
        .http_api_version(String::from("1.0"))
        .http_api_shutdown_timeout(Some(Duration::from_secs(5)))
        .jsonrpc_server_address(jsonrpc_server_address)
        .keypair(Keypair::random())
        .rendezvous_local_address(rendezvous_local_address)
        .rendezvous_server_address(rendezvous_server_address)
        .udp_gossip_address(udp_gossip_address)
        .raptorq_gossip_address(raptorq_gossip_address)
        .kademlia_peer_id(Some(KademliaPeerId::rand()))
        .kademlia_liveness_address(kademlia_liveness_address)
        .public_ip_address(public_ip_address)
        .grpc_server_address(grpc_server_address)
        .disable_networking(false)
        .quorum_config(None)
        .bootstrap_quorum_config(None)
        .threshold_config(ThresholdConfig::default())
        .build()
        .unwrap()
}

#[deprecated]
pub fn create_mock_full_node_config_with_bootstrap(
    bootstrap_node_addresses: Vec<SocketAddr>,
) -> NodeConfig {
    let mut node_config = create_mock_full_node_config();

    node_config
}

#[deprecated]
pub fn create_mock_bootstrap_node_config() -> NodeConfig {
    let mut node_config = create_mock_full_node_config();

    node_config
}

pub fn produce_accounts(n: usize) -> Vec<(Address, Option<Account>)> {
    (0..n)
        .map(|_| {
            let kp = generate_account_keypair();
            let mut account = Some(Account::new(kp.1));
            account
                .as_mut()
                .unwrap()
                .set_credits(1_000_000_000_000_000_000_000_000_000u128);
            (Address::new(kp.1), account)
        })
        .collect()
}

fn produce_random_claims(n: usize) -> HashSet<Claim> {
    (0..n)
        .map(|_| {
            let kp = Keypair::random();
            let address = Address::new(kp.miner_kp.1);
            let ip_address = "127.0.0.1:8080".parse::<SocketAddr>().unwrap();
            let signature = Claim::signature_for_valid_claim(
                kp.miner_kp.1,
                ip_address,
                kp.get_miner_secret_key().secret_bytes().to_vec(),
            )
            .unwrap();

            Claim::new(
                kp.miner_kp.1,
                address,
                ip_address,
                signature,
                NodeId::default(),
            )
            .unwrap()
        })
        .collect()
}

fn produce_random_txs(accounts: &Vec<(Address, Option<Account>)>) -> HashSet<TransactionKind> {
    accounts
        .clone()
        .iter()
        .enumerate()
        .map(|(idx, (address, account))| {
            let receiver = if (idx + 1) == accounts.len() {
                accounts[0].clone()
            } else {
                accounts[idx + 1].clone()
            };

            let mut validators: Vec<(String, bool)> = vec![];

            accounts.clone().iter().for_each(|validator| {
                if (validator.clone() != receiver)
                    && (validator.clone() != (address.clone(), account.clone()))
                {
                    let pk = validator.clone().0.public_key().to_string();
                    validators.push((pk, true));
                }
            });
            create_txn_from_accounts((address.clone(), account.clone()), receiver.0, validators)
        })
        .collect()
}

pub fn produce_genesis_block() -> GenesisBlock {
    let genesis = miner::test_helpers::mine_genesis();
    genesis.unwrap()
}

pub fn produce_proposal_blocks(
    last_block_hash: BlockHash,
    accounts: Vec<(Address, Option<Account>)>,
    n: usize,
    ntx: usize,
) -> Vec<ProposalBlock> {
    (0..n)
        .map(|_| {
            let kp = Keypair::random();
            let address = Address::new(kp.miner_kp.1);
            let ip_address = "127.0.0.1:8080".parse::<SocketAddr>().unwrap();
            let signature = Claim::signature_for_valid_claim(
                kp.miner_kp.1,
                ip_address,
                kp.get_miner_secret_key().secret_bytes().to_vec(),
            )
            .unwrap();

            let from = Claim::new(
                kp.miner_kp.1,
                address,
                ip_address,
                signature,
                NodeId::default(),
            )
            .unwrap();
            let txs = produce_random_txs(&accounts);
            let claims = produce_random_claims(ntx);

            let txn_list = txs
                .into_iter()
                .map(|txn| {
                    let digest = txn.id();

                    let certified_txn = QuorumCertifiedTxn::new(
                        Vec::new(),
                        Vec::new(),
                        txn,
                        RawSignature::new(),
                        true,
                    );

                    (digest, certified_txn)
                })
                .collect();

            let claim_list = claims
                .into_iter()
                .map(|claim| (claim.hash, claim))
                .collect();

            let keypair = Keypair::random();

            ProposalBlock::build(
                last_block_hash.clone(),
                0,
                0,
                txn_list,
                claim_list,
                from,
                keypair.get_miner_secret_key(),
            )
        })
        .collect()
}

pub fn produce_convergence_block(dag: Arc<RwLock<BullDag<Block, BlockHash>>>) -> Option<BlockHash> {
    let keypair = Keypair::random();
    let mut miner = miner::test_helpers::create_miner_from_keypair(&keypair);
    miner.dag = dag.clone();
    let last_block = miner::test_helpers::get_genesis_block_from_dag(dag.clone());

    if let Some(block) = last_block {
        miner.last_block = Some(Arc::new(block));
    }

    if let Ok(cblock) = miner.try_mine() {
        if let Block::Convergence { ref block } = cblock.clone() {
            let cvtx: Vertex<Block, String> = cblock.into();
            let mut edges: Vec<(Vertex<Block, String>, Vertex<Block, String>)> = vec![];
            if let Ok(guard) = dag.read() {
                block.clone().get_ref_hashes().iter().for_each(|t| {
                    if let Some(pvtx) = guard.get_vertex(t.clone()) {
                        edges.push((pvtx.clone(), cvtx.clone()));
                    }
                });
            }

            if let Ok(mut guard) = dag.write() {
                let edges = edges
                    .iter()
                    .map(|(source, reference)| (source, reference))
                    .collect();

                guard.extend_from_edges(edges);
                return Some(block.get_hash());
            }
        }
    }

    None
}

pub fn create_keypair() -> (SecretKey, PublicKey) {
    let kp = Keypair::random();
    kp.miner_kp
}

pub fn create_txn_from_accounts(
    sender: (Address, Option<Account>),
    receiver: Address,
    validators: Vec<(String, bool)>,
) -> TransactionKind {
    let (sk, pk) = create_keypair();
    let saddr = sender.0.clone();
    let raddr = receiver;
    let amount = 100u128.pow(2);
    let token = None;

    let validators = validators
        .iter()
        .map(|(k, v)| (k.to_string(), *v))
        .collect();

    let txn_args = NewTransferArgs {
        timestamp: 0,
        sender_address: saddr,
        sender_public_key: pk,
        receiver_address: raddr,
        token,
        amount,
        signature: sk
            .sign_ecdsa(Message::from_hashed_data::<secp256k1::hashes::sha256::Hash>(b"vrrb")),
        validators: Some(validators),
        nonce: sender.1.unwrap().nonce() + 1,
    };

    let mut txn = TransactionKind::Transfer(Transfer::new(txn_args));

    txn.sign(&sk);

    let txn_digest_vec = generate_transfer_digest_vec(
        txn.timestamp(),
        txn.sender_address().to_string(),
        txn.sender_public_key(),
        txn.receiver_address().to_string(),
        txn.token().clone(),
        txn.amount(),
        txn.nonce(),
    );

    let _digest = TransactionDigest::from(txn_digest_vec);

    txn
}

// /// Creates a `DagModule` for testing the event handler.
// pub(crate) fn create_dag_module() -> DagModule {
//     let miner = create_miner();
//     let (sk, pk) = create_keypair();
//     let addr = create_address(&pk);
//     let ip_address = "127.0.0.1:8080".parse::<SocketAddr>().unwrap();
//     let signature =
//         Claim::signature_for_valid_claim(pk, ip_address, sk.secret_bytes().to_vec()).unwrap();
//
//     let claim = create_claim(&pk, &addr, ip_address, signature);
//     let (events_tx, _) = tokio::sync::mpsc::channel(events::DEFAULT_BUFFER);
//
//     DagModule::new(miner.dag, events_tx, claim)
// }

/// Creates a blank `block::Certificate` from a `Claim` signature.
pub(crate) fn create_blank_certificate(claim_signature: String) -> block::Certificate {
    block::Certificate {
        signature: claim_signature,
        inauguration: None,
        root_hash: "".to_string(),
        next_root_hash: "".to_string(),
        block_hash: "".to_string(),
    }
}

pub async fn create_dyswarm_client(addr: SocketAddr) -> Result<dyswarm::client::Client> {
    let client_config = dyswarm::client::Config { addr };
    let client = dyswarm::client::Client::new(client_config).await?;

    Ok(client)
}

pub async fn send_data_over_quic(data: String, addr: SocketAddr) -> Result<()> {
    let client = create_dyswarm_client(addr).await?;

    let msg = dyswarm::types::Message {
        id: dyswarm::types::MessageId::new_v4(),
        timestamp: 0i64,
        data: NetworkEvent::Ping(data),
    };

    client.send_data_via_quic(msg, addr).await?;

    Ok(())
}

use rand::{seq::SliceRandom, thread_rng};
<<<<<<< HEAD
use vrrb_core::transactions::{generate_transfer_digest_vec, NewTransferArgs, QuorumCertifiedTxn, Transaction, TransactionDigest, TransactionKind, Transfer};
=======
use vrrb_core::transactions::{
    generate_txn_digest_vec, NewTransferArgs, QuorumCertifiedTxn, Transaction, TransactionDigest,
    TransactionKind, Transfer,
};
>>>>>>> 64c1b4a1

pub fn generate_nodes_pattern(n: usize) -> Vec<NodeType> {
    let total_elements = 8; // Sum of occurrences: 2 + 2 + 4
    let farmer_count = n * 2 / total_elements;
    let harvester_count = n * 2 / total_elements;
    let miner_count = n * 4 / total_elements;

    let mut array = Vec::with_capacity(n);
    for _ in 0..harvester_count {
        array.push(NodeType::Validator);
    }
    for _ in 0..miner_count {
        array.push(NodeType::Miner);
    }

    array.shuffle(&mut thread_rng());

    array
}

/// Creates an instance of a RpcApiClient for testing.
pub async fn create_node_rpc_client(rpc_addr: SocketAddr) -> impl RpcApiClient {
    create_client(rpc_addr).await.unwrap()
}

/// Creates a mock `NewTxnArgs` struct meant to be used for testing.
pub fn create_mock_transaction_args(n: usize) -> NewTransferArgs {
    let (sk, pk) = create_keypair();
    let (_, rpk) = create_keypair();
    let saddr = create_address(&pk);
    let raddr = create_address(&rpk);
    let amount = (n.pow(2)) as u128;
    let token = None;

    NewTransferArgs {
        timestamp: 0,
        sender_address: saddr,
        sender_public_key: pk,
        receiver_address: raddr,
        token,
        amount,
        signature: sk
            .sign_ecdsa(Message::from_hashed_data::<secp256k1::hashes::sha256::Hash>(b"vrrb")),
        validators: None,
        nonce: n as u128,
    }
}

#[derive(Debug, Clone, Default)]
pub struct MockStateStore {}

impl MockStateStore {
    pub fn new() -> Self {
        Self {}
    }
}

#[derive(Debug, Clone, Default)]
pub struct MockStateReader {}

impl MockStateReader {
    pub fn new() -> Self {
        MockStateReader {}
    }
}

#[async_trait]
impl StateReader for MockStateReader {
    /// Returns a full list of all accounts within state
    async fn state_snapshot(&self) -> Result<HashMap<Address, Account>> {
        todo!()
    }

    /// Returns a full list of transactions pending to be confirmed
    async fn mempool_snapshot(&self) -> Result<HashMap<TransactionDigest, TransactionKind>> {
        todo!()
    }

    /// Get a transaction from state
    async fn get_transaction(
        &self,
        transaction_digest: TransactionDigest,
    ) -> Result<TransactionKind> {
        todo!()
    }

    /// List a group of transactions
    async fn list_transactions(
        &self,
        digests: Vec<TransactionDigest>,
    ) -> Result<HashMap<TransactionDigest, TransactionKind>> {
        todo!()
    }

    async fn get_account(&self, address: Address) -> Result<Account> {
        todo!()
    }

    async fn get_round(&self) -> Result<Round> {
        todo!()
    }

    async fn get_blocks(&self) -> Result<Vec<Block>> {
        todo!()
    }

    async fn get_transaction_count(&self) -> Result<usize> {
        todo!()
    }

    async fn get_claims_by_account_id(&self) -> Result<Vec<Claim>> {
        todo!()
    }

    async fn get_claim_hashes(&self) -> Result<Vec<ClaimHash>> {
        todo!()
    }

    async fn get_claims(&self, claim_hashes: Vec<ClaimHash>) -> Result<Claims> {
        todo!()
    }

    async fn get_last_block(&self) -> Result<Block> {
        todo!()
    }

    fn state_store_values(&self) -> HashMap<Address, Account> {
        todo!()
    }

    /// Returns a copy of all values stored within the state trie
    fn transaction_store_values(&self) -> HashMap<TransactionDigest, TransactionKind> {
        todo!()
    }

    fn claim_store_values(&self) -> HashMap<NodeId, Claim> {
        todo!()
    }
}

#[async_trait]
impl DataStore<MockStateReader> for MockStateStore {
    type Error = NodeError;

    fn state_reader(&self) -> MockStateReader {
        todo!()
    }
}

/// Creates `n` Node instances that make up a network.
pub async fn create_test_network(n: u16) -> Vec<Node> {
    let validator_count = (n as f64 * 0.8).ceil() as usize;
    let miner_count = n as usize - validator_count;

    let mut nodes = vec![];

    // let mut quorum_members = vec![];
    let mut quorum_members = BTreeMap::new();

    for i in 1..=n as u16 {
        let udp_port: u16 = 11000 + i;
        let raptor_port: u16 = 12000 + i;
        let kademlia_port: u16 = 13000 + i;
        let pk_bytes = [0; 32];

        let threshold_sk = ValidatorSecretKey::random();
        let validator_public_key = threshold_sk.public_key();

        let node_id = format!("node-{}", i);

        let member = QuorumMember {
            node_id: format!("node-{}", i),
            kademlia_peer_id: KademliaPeerId::rand(),
            node_type: NodeType::Validator,
            udp_gossip_address: SocketAddr::new(IpAddr::V4(Ipv4Addr::LOCALHOST), udp_port),
            raptorq_gossip_address: SocketAddr::new(IpAddr::V4(Ipv4Addr::LOCALHOST), raptor_port),
            kademlia_liveness_address: SocketAddr::new(
                IpAddr::V4(Ipv4Addr::LOCALHOST),
                kademlia_port,
            ),
            validator_public_key,
        };

        quorum_members.insert(node_id, member);
    }

    let bootstrap_quorum_config = BootstrapQuorumConfig {
        membership_config: QuorumMembershipConfig {
            quorum_members: quorum_members.clone(),
            quorum_kind: QuorumKind::Farmer,
        },
        genesis_transaction_threshold: 3,
    };

    let mut config = create_mock_full_node_config();
    config.id = String::from("node-0");

    config.bootstrap_quorum_config = Some(bootstrap_quorum_config.clone());

    let node_0 = Node::start(config).await.unwrap();

    let addr = SocketAddr::new(IpAddr::V4(Ipv4Addr::LOCALHOST), 0);

    let mut bootstrap_node_config = vrrb_config::BootstrapConfig {
        id: node_0.kademlia_peer_id(),
        udp_gossip_addr: addr,
        raptorq_gossip_addr: addr,
        kademlia_liveness_addr: addr,
    };

    bootstrap_node_config.udp_gossip_addr = node_0.udp_gossip_address();
    bootstrap_node_config.raptorq_gossip_addr = node_0.raptorq_gossip_address();
    bootstrap_node_config.kademlia_liveness_addr = node_0.kademlia_liveness_address();

    nodes.push(node_0);

    for i in 1..=validator_count - 1 {
        let mut config = create_mock_full_node_config();

        let node_id = format!("node-{}", i);
        let quorum_config = quorum_members.get(&node_id).unwrap().to_owned();

        config.id = format!("node-{}", i);
        config.bootstrap_config = Some(bootstrap_node_config.clone());
        config.node_type = NodeType::Validator;
        config.kademlia_liveness_address = quorum_config.kademlia_liveness_address;
        config.raptorq_gossip_address = quorum_config.raptorq_gossip_address;
        config.udp_gossip_address = quorum_config.udp_gossip_address;
        config.kademlia_peer_id = Some(quorum_config.kademlia_peer_id);

        let node = Node::start(config).await.unwrap();
        nodes.push(node);
    }

    for i in validator_count..=validator_count + miner_count {
        let mut miner_config = create_mock_full_node_config();

        let node_id = format!("node-{}", i);
        let quorum_config = quorum_members.get(&node_id).unwrap().to_owned();

        miner_config.id = format!("node-{}", i);
        miner_config.bootstrap_config = Some(bootstrap_node_config.clone());
        miner_config.node_type = NodeType::Miner;
        miner_config.kademlia_liveness_address = quorum_config.kademlia_liveness_address;
        miner_config.raptorq_gossip_address = quorum_config.raptorq_gossip_address;
        miner_config.udp_gossip_address = quorum_config.udp_gossip_address;
        miner_config.kademlia_peer_id = Some(quorum_config.kademlia_peer_id);

        let miner_node = Node::start(miner_config).await.unwrap();

        nodes.push(miner_node);
    }

    nodes
}

/// Creates n NodeRuntimes to simulate networks
pub async fn create_node_runtime_network(
    n: usize,
    events_tx: EventPublisher,
) -> VecDeque<NodeRuntime> {
    let validator_count = (n as f64 * 0.8).ceil() as usize;
    let miner_count = n as usize - validator_count;

    let mut nodes = VecDeque::new();

    let mut quorum_members = BTreeMap::new();

    for i in 1..=n as u16 {
        let udp_port: u16 = 11000 + i;
        let raptor_port: u16 = 12000 + i;
        let kademlia_port: u16 = 13000 + i;
        let pk_bytes = [0; 32];

        let threshold_sk = ValidatorSecretKey::random();
        let validator_public_key = threshold_sk.public_key();

        let node_id = format!("node-{}", i);

        let member = QuorumMember {
            node_id: format!("node-{}", i),
            kademlia_peer_id: KademliaPeerId::rand(),
            node_type: NodeType::Validator,
            udp_gossip_address: SocketAddr::new(IpAddr::V4(Ipv4Addr::LOCALHOST), udp_port),
            raptorq_gossip_address: SocketAddr::new(IpAddr::V4(Ipv4Addr::LOCALHOST), raptor_port),
            kademlia_liveness_address: SocketAddr::new(
                IpAddr::V4(Ipv4Addr::LOCALHOST),
                kademlia_port,
            ),
            validator_public_key,
        };

        quorum_members.insert(node_id, member);
    }

    let bootstrap_quorum_config = BootstrapQuorumConfig {
        membership_config: QuorumMembershipConfig {
            quorum_members: quorum_members.clone(),
            quorum_kind: QuorumKind::Farmer,
        },
        genesis_transaction_threshold: 3,
    };

    let mut config = create_mock_full_node_config();
    config.id = String::from("node-0");

    config.bootstrap_quorum_config = Some(bootstrap_quorum_config.clone());

    let node_0 = NodeRuntime::new(&config, events_tx.clone()).await.unwrap();

    let addr = SocketAddr::new(IpAddr::V4(Ipv4Addr::LOCALHOST), 0);

    let mut bootstrap_node_config = vrrb_config::BootstrapConfig {
        id: node_0.config.kademlia_peer_id.unwrap(),
        udp_gossip_addr: addr,
        raptorq_gossip_addr: addr,
        kademlia_liveness_addr: addr,
    };

    bootstrap_node_config.udp_gossip_addr = node_0.config.udp_gossip_address;
    bootstrap_node_config.raptorq_gossip_addr = node_0.config.raptorq_gossip_address;
    bootstrap_node_config.kademlia_liveness_addr = node_0.config.kademlia_liveness_address;

    nodes.push_back(node_0);

    for i in 1..=validator_count - 1 {
        let mut config = create_mock_full_node_config();

        let node_id = format!("node-{}", i);
        let quorum_config = quorum_members.get(&node_id).unwrap().to_owned();

        config.id = format!("node-{}", i);
        config.bootstrap_config = Some(bootstrap_node_config.clone());
        config.node_type = NodeType::Validator;
        config.kademlia_liveness_address = quorum_config.kademlia_liveness_address;
        config.raptorq_gossip_address = quorum_config.raptorq_gossip_address;
        config.udp_gossip_address = quorum_config.udp_gossip_address;
        config.kademlia_peer_id = Some(quorum_config.kademlia_peer_id);

        let node = NodeRuntime::new(&config, events_tx.clone()).await.unwrap();
        nodes.push_back(node);
    }

    for i in validator_count..=validator_count + miner_count {
        let mut miner_config = create_mock_full_node_config();

        let node_id = format!("node-{}", i);
        let quorum_config = quorum_members.get(&node_id).unwrap().to_owned();

        miner_config.id = format!("node-{}", i);
        miner_config.bootstrap_config = Some(bootstrap_node_config.clone());
        miner_config.node_type = NodeType::Miner;
        miner_config.kademlia_liveness_address = quorum_config.kademlia_liveness_address;
        miner_config.raptorq_gossip_address = quorum_config.raptorq_gossip_address;
        miner_config.udp_gossip_address = quorum_config.udp_gossip_address;
        miner_config.kademlia_peer_id = Some(quorum_config.kademlia_peer_id);

        let miner_node = NodeRuntime::new(&miner_config, events_tx.clone())
            .await
            .unwrap();

        nodes.push_back(miner_node);
    }

    nodes
}<|MERGE_RESOLUTION|>--- conflicted
+++ resolved
@@ -369,14 +369,10 @@
 }
 
 use rand::{seq::SliceRandom, thread_rng};
-<<<<<<< HEAD
-use vrrb_core::transactions::{generate_transfer_digest_vec, NewTransferArgs, QuorumCertifiedTxn, Transaction, TransactionDigest, TransactionKind, Transfer};
-=======
 use vrrb_core::transactions::{
     generate_txn_digest_vec, NewTransferArgs, QuorumCertifiedTxn, Transaction, TransactionDigest,
     TransactionKind, Transfer,
 };
->>>>>>> 64c1b4a1
 
 pub fn generate_nodes_pattern(n: usize) -> Vec<NodeType> {
     let total_elements = 8; // Sum of occurrences: 2 + 2 + 4
