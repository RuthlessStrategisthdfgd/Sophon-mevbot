use std::{
    collections::{hash_map::DefaultHasher, BTreeMap, HashMap, HashSet, VecDeque},
    env,
    hash::{Hash, Hasher},
    net::{IpAddr, Ipv4Addr, SocketAddr},
    sync::{Arc, RwLock},
    time::Duration,
};

use async_trait::async_trait;
use block::{
    header::BlockHeader, Block, BlockHash, ClaimHash, ConvergenceBlock, GenesisBlock, InnerBlock,
    ProposalBlock,
};
use bulldag::{graph::BullDag, vertex::Vertex};
use quorum::{election::Election, quorum::Quorum};

use crate::{
    data_store::DataStore, network::NetworkEvent, node_runtime::NodeRuntime,
    state_reader::StateReader, Node, NodeError, Result,
};
use events::{AssignedQuorumMembership, EventPublisher, PeerData, DEFAULT_BUFFER};
pub use miner::test_helpers::{create_address, create_claim, create_miner};
use primitives::{
    generate_account_keypair, Address, KademliaPeerId, NodeId, NodeType, QuorumKind, Round,
    Signature,
};
use rand::{seq::SliceRandom, thread_rng};
use secp256k1::{Message, PublicKey, SecretKey};
use sha256::digest;
use signer::engine::SignerEngine;
use storage::vrrbdb::Claims;
use uuid::Uuid;
use vrrb_config::{
    BootstrapQuorumConfig, NodeConfig, NodeConfigBuilder, QuorumMember, QuorumMembershipConfig,
    ThresholdConfig,
};
use vrrb_core::{
    account::{Account, AccountField},
    claim::Claim,
    keypair::{KeyPair, Keypair},
    transactions::{
        generate_transfer_digest_vec, NewTransferArgs, Transaction, TransactionDigest,
        TransactionKind, Transfer,
    },
};
use vrrb_rpc::rpc::{api::RpcApiClient, client::create_client};

pub fn create_mock_full_node_config() -> NodeConfig {
    let data_dir = env::temp_dir();
    let id = Uuid::new_v4().simple().to_string();

    let temp_dir_path = std::env::temp_dir();
    let db_path = temp_dir_path.join(vrrb_core::helpers::generate_random_string());

    let http_api_address = SocketAddr::new(IpAddr::V4(Ipv4Addr::new(127, 0, 0, 1)), 0);
    let jsonrpc_server_address = SocketAddr::new(IpAddr::V4(Ipv4Addr::new(127, 0, 0, 1)), 0);
    let rendezvous_local_address = SocketAddr::new(IpAddr::V4(Ipv4Addr::new(127, 0, 0, 1)), 0);
    let rendezvous_server_address = SocketAddr::new(IpAddr::V4(Ipv4Addr::new(127, 0, 0, 1)), 0);
    let public_ip_address = SocketAddr::new(IpAddr::V4(Ipv4Addr::new(127, 0, 0, 1)), 0);
    let udp_gossip_address = SocketAddr::new(IpAddr::V4(Ipv4Addr::new(127, 0, 0, 1)), 0);
    let raptorq_gossip_address = SocketAddr::new(IpAddr::V4(Ipv4Addr::new(127, 0, 0, 1)), 0);
    let kademlia_liveness_address = SocketAddr::new(IpAddr::V4(Ipv4Addr::new(127, 0, 0, 1)), 0);

    NodeConfigBuilder::default()
        .id(id)
        .data_dir(data_dir)
        .db_path(db_path)
        .node_type(NodeType::Bootstrap)
        .bootstrap_config(None)
        .http_api_address(http_api_address)
        .http_api_title(String::from("HTTP Node API"))
        .http_api_version(String::from("1.0"))
        .http_api_shutdown_timeout(Some(Duration::from_secs(5)))
        .jsonrpc_server_address(jsonrpc_server_address)
        .keypair(Keypair::random())
        .rendezvous_local_address(rendezvous_local_address)
        .rendezvous_server_address(rendezvous_server_address)
        .udp_gossip_address(udp_gossip_address)
        .raptorq_gossip_address(raptorq_gossip_address)
        .kademlia_peer_id(Some(KademliaPeerId::rand()))
        .kademlia_liveness_address(kademlia_liveness_address)
        .public_ip_address(public_ip_address)
        .disable_networking(false)
        .quorum_config(None)
        .bootstrap_quorum_config(None)
        .threshold_config(ThresholdConfig::default())
        .whitelisted_nodes(vec![])
        .build()
        .unwrap()
}

#[deprecated]
pub fn create_mock_full_node_config_with_bootstrap(
    _bootstrap_node_addresses: Vec<SocketAddr>,
) -> NodeConfig {
    create_mock_full_node_config()
}

#[deprecated]
pub fn create_mock_bootstrap_node_config() -> NodeConfig {
    create_mock_full_node_config()
}

pub fn produce_accounts(n: usize) -> Vec<(Address, Option<Account>)> {
    (0..n)
        .map(|_| {
            let kp = generate_account_keypair();
            let mut account = Some(Account::new(kp.1.into()));
            account
                .as_mut()
                .unwrap()
                .set_credits(1_000_000_000_000_000_000_000_000_000u128);
            (kp.1.into(), account)
        })
        .collect()
}

pub fn produce_random_claims(n: usize) -> HashSet<Claim> {
    (0..n).map(produce_random_claim).collect()
}

pub fn produce_random_claim(x: usize) -> Claim {
    let kp = Keypair::random();
    let address = Address::new(kp.miner_kp.1);
    let ip_address = "127.0.0.1:8080".parse::<SocketAddr>().unwrap();
    let signature = Claim::signature_for_valid_claim(
        kp.miner_kp.1,
        ip_address,
        kp.get_miner_secret_key().secret_bytes().to_vec(),
    )
    .unwrap();

    Claim::new(
        kp.miner_kp.1,
        address,
        ip_address,
        signature,
        format!("node-{x}"),
    )
    .unwrap()
}

fn produce_random_txs(accounts: &Vec<(Address, Option<Account>)>) -> HashSet<TransactionKind> {
    accounts
        .clone()
        .iter()
        .enumerate()
        .map(|(idx, (address, account))| {
            let receiver = if (idx + 1) == accounts.len() {
                accounts[0].clone()
            } else {
                accounts[idx + 1].clone()
            };

            let mut validators: Vec<(String, bool)> = vec![];

            accounts.clone().iter().for_each(|validator| {
                if (validator.clone() != receiver)
                    && (validator.clone() != (address.clone(), account.clone()))
                {
                    let pk = validator.clone().0.to_string();
                    validators.push((pk, true));
                }
            });
            create_txn_from_accounts((address.clone(), account.clone()), receiver.0, validators)
        })
        .collect()
}

pub fn produce_genesis_block() -> GenesisBlock {
    let genesis = miner::test_helpers::mine_genesis();
    genesis.unwrap()
}

pub fn produce_proposal_blocks(
    last_block_hash: BlockHash,
    accounts: Vec<(Address, Option<Account>)>,
    n: usize,
    ntx: usize,
    sig_engine: SignerEngine,
) -> Vec<ProposalBlock> {
    (0..n)
        .map(|_| {
            let kp = Keypair::random();
            let address = Address::new(kp.miner_kp.1);
            let ip_address = "127.0.0.1:8080".parse::<SocketAddr>().unwrap();
            let signature = Claim::signature_for_valid_claim(
                kp.miner_kp.1,
                ip_address,
                kp.get_miner_secret_key().secret_bytes().to_vec(),
            )
            .unwrap();

            let from = Claim::new(
                kp.miner_kp.1,
                address,
                ip_address,
                signature,
                NodeId::default(),
            )
            .unwrap();
            let txs = produce_random_txs(&accounts);
            let claims = produce_random_claims(ntx);

            let txn_list = txs
                .into_iter()
                .map(|txn| {
                    let digest = txn.id();
                    (digest, txn.clone())
                })
                .collect();

            let claim_list = claims
                .into_iter()
                .map(|claim| (claim.hash, claim))
                .collect();

            let _keypair = Keypair::random();

            ProposalBlock::build(
                last_block_hash.clone(),
                0,
                0,
                txn_list,
                claim_list,
                from,
                sig_engine.clone(),
            )
        })
        .collect()
}

pub fn produce_convergence_block(dag: Arc<RwLock<BullDag<Block, BlockHash>>>) -> Option<BlockHash> {
    let keypair = Keypair::random();
    let mut miner = miner::test_helpers::create_miner_from_keypair(&keypair);
    miner.dag = dag.clone();
    let last_block = miner::test_helpers::get_genesis_block_from_dag(dag.clone());

    if let Some(block) = last_block {
        miner.last_block = Some(Arc::new(block));
    }

    if let Ok(cblock) = miner.try_mine() {
        if let Block::Convergence { ref block } = cblock.clone() {
            let cvtx: Vertex<Block, String> = cblock.into();
            let mut edges: Vec<(Vertex<Block, String>, Vertex<Block, String>)> = vec![];
            if let Ok(guard) = dag.read() {
                block.clone().get_ref_hashes().iter().for_each(|t| {
                    if let Some(pvtx) = guard.get_vertex(t.clone()) {
                        edges.push((pvtx.clone(), cvtx.clone()));
                    }
                });
            }

            if let Ok(mut guard) = dag.write() {
                let edges = edges
                    .iter()
                    .map(|(source, reference)| (source, reference))
                    .collect();

                guard.extend_from_edges(edges);
                return Some(block.get_hash());
            }
        }
    }

    None
}

pub fn create_keypair() -> (SecretKey, PublicKey) {
    let kp = Keypair::random();
    kp.miner_kp
}

pub fn create_txn_from_accounts(
    sender: (Address, Option<Account>),
    receiver: Address,
    validators: Vec<(String, bool)>,
) -> TransactionKind {
    let (sk, pk) = create_keypair();
    let saddr = sender.0.clone();
    let raddr = receiver;
    let amount = 100u128.pow(2);
    let token = None;

    let validators = validators
        .iter()
        .map(|(k, v)| (k.to_string(), *v))
        .collect();

    let txn_args = NewTransferArgs {
        timestamp: chrono::Utc::now().timestamp(),
        sender_address: saddr,
        sender_public_key: pk,
        receiver_address: raddr,
        token,
        amount,
        signature: sk
            .sign_ecdsa(Message::from_hashed_data::<secp256k1::hashes::sha256::Hash>(b"vrrb")),
        validators: Some(validators),
        nonce: sender.1.unwrap().nonce() + 1,
    };

    let mut txn = TransactionKind::Transfer(Transfer::new(txn_args));

    txn.sign(&sk);

    let txn_digest_vec = generate_transfer_digest_vec(
        txn.timestamp(),
        txn.sender_address().to_string(),
        txn.sender_public_key(),
        txn.receiver_address().to_string(),
        txn.token().clone(),
        txn.amount(),
        txn.nonce(),
    );

    let _digest = TransactionDigest::from(txn_digest_vec);

    txn
}

//TODO: sk1 & pk2 are not being used.
pub fn create_txn_from_accounts_invalid_signature(
    sender: (Address, Option<Account>),
    receiver: Address,
    validators: Vec<(String, bool)>,
) -> TransactionKind {
    let (_sk1, pk1) = create_keypair();
    let (sk2, _pk2) = create_keypair();
    let saddr = sender.0.clone();
    let raddr = receiver;
    let amount = 100u128.pow(2);
    let token = None;

    let validators = validators
        .iter()
        .map(|(k, v)| (k.to_string(), *v))
        .collect();

    let txn_args = NewTransferArgs {
        timestamp: chrono::Utc::now().timestamp(),
        sender_address: saddr,
        sender_public_key: pk1,
        receiver_address: raddr,
        token,
        amount,
        signature: sk2
            .sign_ecdsa(Message::from_hashed_data::<secp256k1::hashes::sha256::Hash>(b"vrrb")),
        validators: Some(validators),
        nonce: sender.1.unwrap().nonce() + 1,
    };

    let mut txn = TransactionKind::Transfer(Transfer::new(txn_args));

    txn.sign(&sk2);

    let txn_digest_vec = generate_transfer_digest_vec(
        txn.timestamp(),
        txn.sender_address().to_string(),
        txn.sender_public_key(),
        txn.receiver_address().to_string(),
        txn.token().clone(),
        txn.amount(),
        txn.nonce(),
    );

    let _digest = TransactionDigest::from(txn_digest_vec);

    txn
}

pub fn create_txn_from_accounts_invalid_timestamp(
    sender: (Address, Option<Account>),
    receiver: Address,
    validators: Vec<(String, bool)>,
) -> TransactionKind {
    let (sk, pk) = create_keypair();
    let saddr = sender.0.clone();
    let raddr = receiver;
    let amount = 100u128.pow(2);
    let token = None;

    let validators = validators
        .iter()
        .map(|(k, v)| (k.to_string(), *v))
        .collect();

    let txn_args = NewTransferArgs {
        timestamp: 0,
        sender_address: saddr,
        sender_public_key: pk,
        receiver_address: raddr,
        token,
        amount,
        signature: sk
            .sign_ecdsa(Message::from_hashed_data::<secp256k1::hashes::sha256::Hash>(b"vrrb")),
        validators: Some(validators),
        nonce: sender.1.unwrap().nonce() + 1,
    };

    let mut txn = TransactionKind::Transfer(Transfer::new(txn_args));

    txn.sign(&sk);

    let txn_digest_vec = generate_transfer_digest_vec(
        txn.timestamp(),
        txn.sender_address().to_string(),
        txn.sender_public_key(),
        txn.receiver_address().to_string(),
        txn.token().clone(),
        txn.amount(),
        txn.nonce(),
    );

    let _digest = TransactionDigest::from(txn_digest_vec);

    txn
}

// /// Creates a `DagModule` for testing the event handler.
// pub(crate) fn create_dag_module() -> DagModule {
//     let miner = create_miner();
//     let (sk, pk) = create_keypair();
//     let addr = create_address(&pk);
//     let ip_address = "127.0.0.1:8080".parse::<SocketAddr>().unwrap();
//     let signature =
//         Claim::signature_for_valid_claim(pk, ip_address, sk.secret_bytes().to_vec()).unwrap();
//
//     let claim = create_claim(&pk, &addr, ip_address, signature);
//     let (events_tx, _) = tokio::sync::mpsc::channel(events::DEFAULT_BUFFER);
//
//     DagModule::new(miner.dag, events_tx, claim)
// }

pub async fn create_dyswarm_client(addr: SocketAddr) -> Result<dyswarm::client::Client> {
    let client_config = dyswarm::client::Config { addr };
    let client = dyswarm::client::Client::new(client_config).await?;

    Ok(client)
}

pub async fn send_data_over_quic(data: String, addr: SocketAddr) -> Result<()> {
    let client = create_dyswarm_client(addr).await?;

    let msg = dyswarm::types::Message {
        id: dyswarm::types::MessageId::new_v4(),
        timestamp: 0i64,
        data: NetworkEvent::Ping(data),
    };

    client.send_data_via_quic(msg, addr).await?;

    Ok(())
}

pub fn generate_nodes_pattern(n: usize) -> Vec<NodeType> {
    let total_elements = 8; // Sum of occurrences: 2 + 2 + 4
    let harvester_count = n * 2 / total_elements;
    let miner_count = n * 4 / total_elements;

    let mut array = Vec::with_capacity(n);
    for _ in 0..harvester_count {
        array.push(NodeType::Validator);
    }
    for _ in 0..miner_count {
        array.push(NodeType::Miner);
    }

    array.shuffle(&mut thread_rng());

    array
}

/// Creates an instance of a RpcApiClient for testing.
pub async fn create_node_rpc_client(rpc_addr: SocketAddr) -> impl RpcApiClient {
    create_client(rpc_addr).await.unwrap()
}

/// Creates a mock `NewTxnArgs` struct meant to be used for testing.
pub fn create_mock_transaction_args(n: usize) -> NewTransferArgs {
    let (sk, pk) = create_keypair();
    let (_, rpk) = create_keypair();
    let saddr = create_address(&pk);
    let raddr = create_address(&rpk);
    let amount = (n.pow(2)) as u128;
    let token = None;

    NewTransferArgs {
        timestamp: 0,
        sender_address: saddr,
        sender_public_key: pk,
        receiver_address: raddr,
        token,
        amount,
        signature: sk
            .sign_ecdsa(Message::from_hashed_data::<secp256k1::hashes::sha256::Hash>(b"vrrb")),
        validators: None,
        nonce: n as u128,
    }
}

<<<<<<< HEAD
#[derive(Debug, Clone, Default)]
pub struct MockStateStore {}

impl MockStateStore {
    pub fn new() -> Self {
        Self {}
    }
}

#[derive(Debug, Clone, Default)]
pub struct MockStateReader {}

impl MockStateReader {
    pub fn new() -> Self {
        MockStateReader {}
    }
}

#[async_trait]
impl StateReader for MockStateReader {
    /// Returns a full list of all accounts within state
    async fn state_snapshot(&self) -> Result<HashMap<Address, Account>> {
        todo!()
    }

    /// Returns a full list of transactions pending to be confirmed
    async fn mempool_snapshot(&self) -> Result<HashMap<TransactionDigest, TransactionKind>> {
        todo!()
    }

    /// Get a transaction from state
    async fn get_transaction(
        &self,
        _transaction_digest: TransactionDigest,
    ) -> Result<TransactionKind> {
        todo!()
    }

    /// List a group of transactions
    async fn list_transactions(
        &self,
        _digests: Vec<TransactionDigest>,
    ) -> Result<HashMap<TransactionDigest, TransactionKind>> {
        todo!()
    }

    async fn get_account(&self, _address: Address) -> Result<Account> {
        todo!()
    }

    async fn get_round(&self) -> Result<Round> {
        todo!()
    }

    async fn get_blocks(&self) -> Result<Vec<Block>> {
        todo!()
    }

    async fn get_transaction_count(&self) -> Result<usize> {
        todo!()
    }

    async fn get_claims_by_account_id(&self) -> Result<Vec<Claim>> {
        todo!()
    }

    async fn get_claim_hashes(&self) -> Result<Vec<ClaimHash>> {
        todo!()
    }

    async fn get_claims(&self, _claim_hashes: Vec<ClaimHash>) -> Result<Claims> {
        todo!()
    }

    async fn get_last_block(&self) -> Result<Block> {
        todo!()
    }

    fn state_store_values(&self) -> Result<HashMap<Address, Account>> {
        todo!()
    }

    /// Returns a copy of all values stored within the state trie
    fn transaction_store_values(&self) -> HashMap<TransactionDigest, TransactionKind> {
        todo!()
    }

    fn claim_store_values(&self) -> HashMap<NodeId, Claim> {
        todo!()
    }
}

#[async_trait]
impl DataStore<MockStateReader> for MockStateStore {
    type Error = NodeError;

    fn state_reader(&self) -> MockStateReader {
        todo!()
    }
}

=======
>>>>>>> 5812312a
/// Creates `n` Node instances that make up a network.
pub async fn create_test_network(n: u16) -> Vec<Node> {
    create_test_network_from_config(n, None).await
}

pub async fn create_test_network_from_config(n: u16, base_config: Option<NodeConfig>) -> Vec<Node> {
    let validator_count = (n as f64 * 0.8).ceil() as usize;
    let miner_count = n as usize - validator_count;

    let mut nodes = vec![];
    let mut quorum_members = BTreeMap::new();
    let mut keypairs = vec![];

    for i in 1..=n {
        let udp_port: u16 = 11000 + i;
        let raptor_port: u16 = 12000 + i;
        let kademlia_port: u16 = 13000 + i;

        let keypair = Keypair::random();
        let validator_public_key = keypair.miner_public_key_owned();

        keypairs.push(keypair);

        let node_id = format!("node-{}", i);

        let member = QuorumMember {
            node_id: format!("node-{}", i),
            kademlia_peer_id: KademliaPeerId::rand(),
            node_type: NodeType::Validator,
            udp_gossip_address: SocketAddr::new(IpAddr::V4(Ipv4Addr::LOCALHOST), udp_port),
            raptorq_gossip_address: SocketAddr::new(IpAddr::V4(Ipv4Addr::LOCALHOST), raptor_port),
            kademlia_liveness_address: SocketAddr::new(
                IpAddr::V4(Ipv4Addr::LOCALHOST),
                kademlia_port,
            ),
            validator_public_key,
        };

        quorum_members.insert(node_id, member);
    }

    let whitelisted_nodes = quorum_members
        .values()
        .cloned()
        .collect::<Vec<QuorumMember>>();

    let bootstrap_quorum_config = BootstrapQuorumConfig {
        membership_config: QuorumMembershipConfig {
            quorum_members: quorum_members.clone(),
            quorum_kind: QuorumKind::Farmer,
        },
        genesis_transaction_threshold: (n / 2) as u64,
    };

    // let mut config = if let Some(base_config) = base_config.clone() {
    //     telemetry::info!("Using base config");
    //     telemetry::info!("{:?}", base_config);
    //     telemetry::info!("{:?}", create_mock_full_node_config());
    //     base_config
    // } else {
    //     create_mock_full_node_config()
    // };

    let mut config = create_mock_full_node_config();

    config.id = String::from("node-0");

    config.bootstrap_quorum_config = Some(bootstrap_quorum_config.clone());

    config.whitelisted_nodes = whitelisted_nodes.clone();

    let node_0 = Node::start(config).await.unwrap();

    let addr = SocketAddr::new(IpAddr::V4(Ipv4Addr::LOCALHOST), 0);

    let additional_genesis_receivers = if let Some(base_config) = base_config.clone() {
        if let Some(base_config) = base_config.bootstrap_config {
            base_config.additional_genesis_receivers
        } else {
            None
        }
    } else {
        None
    };

    let mut bootstrap_node_config = vrrb_config::BootstrapConfig {
        id: node_0.kademlia_peer_id(),
        udp_gossip_addr: addr,
        raptorq_gossip_addr: addr,
        kademlia_liveness_addr: addr,
        additional_genesis_receivers,
    };

    bootstrap_node_config.udp_gossip_addr = node_0.udp_gossip_address();
    bootstrap_node_config.raptorq_gossip_addr = node_0.raptorq_gossip_address();
    bootstrap_node_config.kademlia_liveness_addr = node_0.kademlia_liveness_address();

    nodes.push(node_0);

    for i in 1..=validator_count - 1 {
        let mut config = create_mock_full_node_config();

        let node_id = format!("node-{}", i);
        let quorum_config = quorum_members.get(&node_id).unwrap().to_owned();

        config.id = format!("node-{}", i);
        config.keypair = keypairs.get(i - 1).unwrap().clone();
        config.bootstrap_config = Some(bootstrap_node_config.clone());
        config.node_type = NodeType::Validator;
        config.kademlia_liveness_address = quorum_config.kademlia_liveness_address;
        config.raptorq_gossip_address = quorum_config.raptorq_gossip_address;
        config.udp_gossip_address = quorum_config.udp_gossip_address;
        config.kademlia_peer_id = Some(quorum_config.kademlia_peer_id);
        config.whitelisted_nodes = whitelisted_nodes.clone();

        let node = Node::start(config).await.unwrap();
        nodes.push(node);
    }

    for i in validator_count..=validator_count + miner_count {
        let mut miner_config = create_mock_full_node_config();

        let node_id = format!("node-{}", i);
        let quorum_config = quorum_members.get(&node_id).unwrap().to_owned();

        miner_config.id = format!("node-{}", i);
        miner_config.keypair = keypairs.get(i - 1).unwrap().clone();
        miner_config.bootstrap_config = Some(bootstrap_node_config.clone());
        miner_config.node_type = NodeType::Miner;
        miner_config.kademlia_liveness_address = quorum_config.kademlia_liveness_address;
        miner_config.raptorq_gossip_address = quorum_config.raptorq_gossip_address;
        miner_config.udp_gossip_address = quorum_config.udp_gossip_address;
        miner_config.kademlia_peer_id = Some(quorum_config.kademlia_peer_id);
        miner_config.whitelisted_nodes = whitelisted_nodes.clone();

        let miner_node = Node::start(miner_config).await.unwrap();

        nodes.push(miner_node);
    }

    nodes
}

/// Creates n NodeRuntimes to simulate networks
pub async fn create_node_runtime_network(
    n: usize,
    events_tx: EventPublisher,
) -> VecDeque<NodeRuntime> {
    let validator_count = (n as f64 * 0.8).ceil() as usize;
    let miner_count = n - validator_count;

    let mut nodes = VecDeque::new();

    let mut quorum_members = BTreeMap::new();

    for i in 1..=n as u16 {
        let udp_port: u16 = 11000 + i;
        let raptor_port: u16 = 12000 + i;
        let kademlia_port: u16 = 13000 + i;
        let keypair = Keypair::random();
        let validator_public_key = keypair.miner_public_key_owned();

        let node_id = format!("node-{}", i);

        let member = QuorumMember {
            node_id: node_id.clone(),
            kademlia_peer_id: KademliaPeerId::rand(),
            node_type: NodeType::Validator,
            udp_gossip_address: SocketAddr::new(IpAddr::V4(Ipv4Addr::LOCALHOST), udp_port),
            raptorq_gossip_address: SocketAddr::new(IpAddr::V4(Ipv4Addr::LOCALHOST), raptor_port),
            kademlia_liveness_address: SocketAddr::new(
                IpAddr::V4(Ipv4Addr::LOCALHOST),
                kademlia_port,
            ),
            validator_public_key,
        };

        quorum_members.insert(node_id, member);
    }

    let bootstrap_quorum_config = BootstrapQuorumConfig {
        membership_config: QuorumMembershipConfig {
            quorum_members: quorum_members.clone(),
            quorum_kind: QuorumKind::Farmer,
        },
        genesis_transaction_threshold: (n / 2) as u64,
    };

    let mut config = create_mock_full_node_config();
    config.id = String::from("node-0");

    config.bootstrap_quorum_config = Some(bootstrap_quorum_config.clone());

    let node_0 = NodeRuntime::new(&config, events_tx.clone()).await.unwrap();

    let addr = SocketAddr::new(IpAddr::V4(Ipv4Addr::LOCALHOST), 0);

    let mut bootstrap_node_config = vrrb_config::BootstrapConfig {
        id: node_0.config.kademlia_peer_id.unwrap(),
        udp_gossip_addr: addr,
        raptorq_gossip_addr: addr,
        kademlia_liveness_addr: addr,
        additional_genesis_receivers: None,
    };

    bootstrap_node_config.udp_gossip_addr = node_0.config.udp_gossip_address;
    bootstrap_node_config.raptorq_gossip_addr = node_0.config.raptorq_gossip_address;
    bootstrap_node_config.kademlia_liveness_addr = node_0.config.kademlia_liveness_address;

    nodes.push_back(node_0);

    for i in 1..=validator_count - 1 {
        let mut config = create_mock_full_node_config();

        let node_id = format!("node-{}", i);
        let quorum_config = quorum_members.get(&node_id).unwrap().to_owned();

        config.id = format!("node-{}", i);
        config.bootstrap_config = Some(bootstrap_node_config.clone());
        config.bootstrap_quorum_config = Some(bootstrap_quorum_config.clone());
        config.node_type = NodeType::Validator;
        config.kademlia_liveness_address = quorum_config.kademlia_liveness_address;
        config.raptorq_gossip_address = quorum_config.raptorq_gossip_address;
        config.udp_gossip_address = quorum_config.udp_gossip_address;
        config.kademlia_peer_id = Some(quorum_config.kademlia_peer_id);

        let node = NodeRuntime::new(&config, events_tx.clone()).await.unwrap();
        nodes.push_back(node);
    }

    for i in validator_count..=validator_count + miner_count {
        let mut miner_config = create_mock_full_node_config();

        let node_id = format!("node-{}", i);
        let quorum_config = quorum_members.get(&node_id).unwrap().to_owned();

        miner_config.id = format!("node-{}", i);
        miner_config.bootstrap_config = Some(bootstrap_node_config.clone());
        miner_config.bootstrap_quorum_config = Some(bootstrap_quorum_config.clone());
        miner_config.node_type = NodeType::Miner;
        miner_config.kademlia_liveness_address = quorum_config.kademlia_liveness_address;
        miner_config.raptorq_gossip_address = quorum_config.raptorq_gossip_address;
        miner_config.udp_gossip_address = quorum_config.udp_gossip_address;
        miner_config.kademlia_peer_id = Some(quorum_config.kademlia_peer_id);

        let miner_node = NodeRuntime::new(&miner_config, events_tx.clone())
            .await
            .unwrap();

        nodes.push_back(miner_node);
    }

    nodes
}

pub async fn create_quorum_assigned_node_runtime_network(
    n: usize,
    min_quorum_size: usize,
    events_tx: EventPublisher,
) -> Vec<NodeRuntime> {
    assert!(n > (1 + (min_quorum_size * 2)));
    let mut nodes = create_node_runtime_network(n, events_tx.clone()).await;
    // NOTE: remove bootstrap
    nodes.pop_front().unwrap();

    let mut quorums = vec![];
    form_groups_with_peer_data(&mut nodes, min_quorum_size, &mut quorums);
    add_group_peer_data_to_node(&mut quorums).await;
    let mut assigned_memberships = vec![];
    assign_node_to_quorum(&quorums, &mut assigned_memberships);
    let mut quorums_only = quorums.into_iter().map(|(nr, _)| nr).collect();
    handle_assigned_memberships(&mut quorums_only, assigned_memberships);
    quorums_only.into_iter().flatten().collect()
}

fn handle_assigned_memberships(
    quorums: &mut Vec<Vec<NodeRuntime>>,
    assigned_memberships: Vec<AssignedQuorumMembership>,
) {
    for group in quorums {
        for node in group {
            node.handle_quorum_membership_assigments_created(assigned_memberships.clone())
                .unwrap();
        }
    }
}

fn assign_node_to_quorum(
    quorums: &[(Vec<NodeRuntime>, Vec<PeerData>)],
    assigned_memberships: &mut Vec<AssignedQuorumMembership>,
) {
    for (idx, (group, peer_data)) in quorums.iter().enumerate() {
        for node in group.iter() {
            let node_peer_data: Vec<PeerData> = peer_data
                .clone()
                .iter()
                .filter_map(|data| {
                    if data.node_id.clone() != node.config.id.clone() {
                        Some(data.clone())
                    } else {
                        None
                    }
                })
                .collect();

            if idx == 0 {
                //dbg!("calling assign node to harvester");
                assign_node_to_harvester_quorum(node, assigned_memberships, node_peer_data.clone());
            } else {
                assign_node_to_farmer_quorum(node, assigned_memberships, node_peer_data.clone());
            }
        }
    }
}

fn assign_node_to_farmer_quorum(
    node: &NodeRuntime,
    assigned_memberships: &mut Vec<AssignedQuorumMembership>,
    peers: Vec<PeerData>,
) {
    assigned_memberships.push(AssignedQuorumMembership {
        quorum_kind: QuorumKind::Farmer,
        node_id: node.config.id.clone(),
        pub_key: node.config.keypair.validator_public_key_owned(),
        kademlia_peer_id: node.config.kademlia_peer_id.unwrap(),
        peers: peers.clone(),
    });
}

fn assign_node_to_harvester_quorum(
    node: &NodeRuntime,
    assigned_memberships: &mut Vec<AssignedQuorumMembership>,
    peers: Vec<PeerData>,
) {
    assigned_memberships.push(AssignedQuorumMembership {
        quorum_kind: QuorumKind::Harvester,
        node_id: node.config.id.clone(),
        pub_key: node.config.keypair.validator_public_key_owned(),
        kademlia_peer_id: node.config.kademlia_peer_id.unwrap(),
        peers: peers.clone(),
    });
}

async fn add_group_peer_data_to_node(quorums: &mut Vec<(Vec<NodeRuntime>, Vec<PeerData>)>) {
    for (group, group_peer_data) in quorums {
        for node in group.iter_mut() {
            for peer_data in group_peer_data.iter_mut() {
                if peer_data.node_id != node.config.id {
                    node.handle_node_added_to_peer_list(peer_data.clone())
                        .await
                        .unwrap();
                }
            }
        }
    }
}

fn form_groups_with_peer_data(
    nodes: &mut VecDeque<NodeRuntime>,
    min_quorum_size: usize,
    quorums: &mut Vec<(Vec<NodeRuntime>, Vec<PeerData>)>,
) -> Vec<(Vec<NodeRuntime>, Vec<PeerData>)> {
    while nodes.len() >= min_quorum_size {
        let mut group = vec![];
        let mut group_peer_data = vec![];
        while group.len() < min_quorum_size {
            let member = nodes.pop_front().unwrap();
            let peer_data = PeerData {
                node_id: member.config.id.clone(),
                node_type: member.config.node_type,
                kademlia_peer_id: member.config.kademlia_peer_id.unwrap(),
                udp_gossip_addr: member.config.udp_gossip_address,
                raptorq_gossip_addr: member.config.raptorq_gossip_address,
                kademlia_liveness_addr: member.config.kademlia_liveness_address,
                validator_public_key: member.config.keypair.validator_public_key_owned(),
            };

            group.push(member);
            group_peer_data.push(peer_data);
        }
        quorums.push((group, group_peer_data));
    }

    quorums.clone()
}

pub fn create_sender_receiver_addresses() -> ((Account, Address), Address) {
    let (_, sender_public_key) = generate_account_keypair();
    let mut sender_account = Account::new(sender_public_key.into());
    let update_field = AccountField::Credits(100000);
    let _ = sender_account.update_field(update_field);
    let sender_address = Address::new(sender_public_key);

    let (_, receiver_public_key) = generate_account_keypair();
    let receiver_address = Address::new(receiver_public_key);

    ((sender_account, sender_address), receiver_address)
}

pub async fn setup_network(
    n: usize,
) -> (
    NodeRuntime,
    HashMap<NodeId, NodeRuntime>, // farmers
    HashMap<NodeId, NodeRuntime>, // validators
    HashMap<NodeId, NodeRuntime>, // Miners
) {
    let (events_tx, _events_rx) = tokio::sync::mpsc::channel(DEFAULT_BUFFER);

    let mut nodes = create_node_runtime_network(n, events_tx.clone()).await;

    let mut node_0 = nodes.pop_front().unwrap();

    node_0
        .create_account(node_0.config_ref().keypair.miner_public_key_owned())
        .unwrap();

    let mut quorum_assignments = HashMap::new();

    for node in nodes.iter() {
        let peer_data = PeerData {
            node_id: node.config.id.clone(),
            node_type: node.config.node_type,
            kademlia_peer_id: node.config.kademlia_peer_id.unwrap(),
            udp_gossip_addr: node.config.udp_gossip_address,
            raptorq_gossip_addr: node.config.raptorq_gossip_address,
            kademlia_liveness_addr: node.config.kademlia_liveness_address,
            validator_public_key: node.config.keypair.validator_public_key_owned(),
        };

        let assignments = node_0
            .handle_node_added_to_peer_list(peer_data.clone())
            .await
            .unwrap();

        if let Some(assignments) = assignments {
            quorum_assignments.extend(assignments);
        }
    }

    let other_nodes_copy = nodes.clone();

    // NOTE: let nodes be aware of each other
    for node in nodes.iter_mut() {
        for other_node in other_nodes_copy.iter() {
            if node.config.id == other_node.config.id {
                continue;
            }

            let peer_data = PeerData {
                node_id: other_node.config.id.clone(),
                node_type: other_node.config.node_type,
                kademlia_peer_id: other_node.config.kademlia_peer_id.unwrap(),
                udp_gossip_addr: other_node.config.udp_gossip_address,
                raptorq_gossip_addr: other_node.config.raptorq_gossip_address,
                kademlia_liveness_addr: other_node.config.kademlia_liveness_address,
                validator_public_key: other_node.config.keypair.validator_public_key_owned(),
            };

            node.handle_node_added_to_peer_list(peer_data.clone())
                .await
                .unwrap();
        }
    }

    let node_0_pubkey = node_0.config_ref().keypair.miner_public_key_owned();

    // NOTE: create te bootstrap's node account as well as their accounts on everyone's state
    for current_node in nodes.iter_mut() {
        for node in other_nodes_copy.iter() {
            let node_pubkey = node.config_ref().keypair.miner_public_key_owned();
            node_0.create_account(node_pubkey).unwrap();
            current_node.create_account(node_0_pubkey).unwrap();
            current_node.create_account(node_pubkey).unwrap();
        }
    }

    let mut nodes = nodes
        .into_iter()
        .map(|node| (node.config.id.clone(), node))
        .collect::<HashMap<NodeId, NodeRuntime>>();

    for (_node_id, node) in nodes.iter_mut() {
        node.handle_quorum_membership_assigments_created(
            quorum_assignments.clone().into_values().collect(),
        )
        .unwrap();
    }

    let validator_nodes = nodes
        .clone()
        .into_iter()
        .filter(|(_, node)| node.config.node_type == NodeType::Validator)
        .collect::<HashMap<NodeId, NodeRuntime>>();

    let farmer_nodes = validator_nodes
        .clone()
        .into_iter()
        .filter(|(_, node)| node.quorum_membership().unwrap().quorum_kind == QuorumKind::Farmer)
        .collect::<HashMap<NodeId, NodeRuntime>>();

    let harvester_nodes = validator_nodes
        .clone()
        .into_iter()
        .filter(|(_, node)| node.quorum_membership().unwrap().quorum_kind == QuorumKind::Harvester)
        .collect::<HashMap<NodeId, NodeRuntime>>();

    let miner_nodes = nodes
        .clone()
        .into_iter()
        .filter(|(_, node)| node.config.node_type == NodeType::Miner)
        .collect::<HashMap<NodeId, NodeRuntime>>();

    (node_0, farmer_nodes, harvester_nodes, miner_nodes)
}

pub fn dummy_convergence_block() -> ConvergenceBlock {
    let keypair = KeyPair::random();
    let public_key = keypair.get_miner_public_key();
    let mut hasher = DefaultHasher::new();

    let secret_key = keypair.get_miner_secret_key();
    let message =
        Message::from_hashed_data::<secp256k1::hashes::sha256::Hash>("Dummy block".as_bytes());

    let signature = secret_key.sign_ecdsa(message);

    public_key.hash(&mut hasher);
    let pubkey_hash = hasher.finish();

    let mut pub_key_bytes = pubkey_hash.to_string().as_bytes().to_vec();
    pub_key_bytes.push(1u8);

    let hash = digest(digest(&*pub_key_bytes).as_bytes());

    let payload = (21_600, hash);
    ConvergenceBlock {
        header: BlockHeader {
            ref_hashes: Default::default(),
            epoch: Default::default(),
            round: Default::default(),
            block_seed: Default::default(),
            next_block_seed: Quorum::generate_seed(payload, keypair).unwrap(),
            block_height: 21_600,
            timestamp: Default::default(),
            txn_hash: Default::default(),
            miner_claim: produce_random_claim(22),
            claim_list_hash: Default::default(),
            block_reward: Default::default(),
            next_block_reward: Default::default(),
            miner_signature: signature,
        },
        txns: Default::default(),
        claims: Default::default(),
        hash: "dummy_convergence_block".into(),
        certificate: None,
    }
}

//TODO: account1.update_field & account2.update_field are not being used.
pub fn dummy_proposal_block(sig_engine: signer::engine::SignerEngine) -> ProposalBlock {
    let kp1 = Keypair::random();
    let address1 = Address::new(kp1.miner_kp.1);
    let kp2 = Keypair::random();
    let address2 = Address::new(kp2.miner_kp.1);
    let mut account1 = Account::new(address1.clone());
    let update_field = AccountField::Credits(100000);
    let _ = account1.update_field(update_field.clone());
    let mut account2 = Account::new(address2.clone());
    let _ = account2.update_field(update_field.clone());
    produce_proposal_blocks(
        "dummy_proposal_block".to_string(),
        vec![(address1, Some(account1)), (address2, Some(account2))],
        1,
        2,
        sig_engine,
    )
    .pop()
    .unwrap()
}

//TODO: account1.update_field & account2.update_field are not being used.
pub fn dummy_proposal_block_and_accounts(
    sig_engine: signer::engine::SignerEngine,
) -> ((Address, Account), (Address, Account), ProposalBlock) {
    let kp1 = Keypair::random();
    let address1 = Address::new(kp1.miner_kp.1);
    let kp2 = Keypair::random();
    let address2 = Address::new(kp2.miner_kp.1);
    let mut account1 = Account::new(address1.clone());
    let update_field = AccountField::Credits(100000);
    let _ = account1.update_field(update_field.clone());
    let mut account2 = Account::new(address2.clone());
    let _ = account2.update_field(update_field.clone());
    let proposal_block = produce_proposal_blocks(
        "dummy_proposal_block".to_string(),
        vec![
            (address1.clone(), Some(account1.clone())),
            (address2.clone(), Some(account2.clone())),
        ],
        1,
        1,
        sig_engine,
    )
    .pop()
    .unwrap();

    ((address1, account1), (address2, account2), proposal_block)
}

pub fn setup_whitelisted_nodes(
    farmers: &HashMap<NodeId, NodeRuntime>,
    harvesters: &HashMap<NodeId, NodeRuntime>,
    miners: &HashMap<NodeId, NodeRuntime>,
) -> Vec<QuorumMember> {
    let whitelisted_harvesters = harvesters
        .iter()
        .map(|(_, node)| QuorumMember {
            node_id: node.config.id.clone(),
            kademlia_peer_id: node.config.kademlia_peer_id.unwrap(),
            node_type: node.config.node_type,
            udp_gossip_address: node.config.udp_gossip_address,
            raptorq_gossip_address: node.config.raptorq_gossip_address,
            kademlia_liveness_address: node.config.kademlia_liveness_address,
            validator_public_key: node.config.keypair.miner_public_key_owned(),
        })
        .collect::<Vec<QuorumMember>>();

    let whitelisted_farmers = farmers
        .iter()
        .map(|(_, node)| QuorumMember {
            node_id: node.config.id.clone(),
            kademlia_peer_id: node.config.kademlia_peer_id.unwrap(),
            node_type: node.config.node_type,
            udp_gossip_address: node.config.udp_gossip_address,
            raptorq_gossip_address: node.config.raptorq_gossip_address,
            kademlia_liveness_address: node.config.kademlia_liveness_address,
            validator_public_key: node.config.keypair.miner_public_key_owned(),
        })
        .collect::<Vec<QuorumMember>>();

    let whitelisted_miners = miners
        .iter()
        .map(|(_, node)| QuorumMember {
            node_id: node.config.id.clone(),
            kademlia_peer_id: node.config.kademlia_peer_id.unwrap(),
            node_type: node.config.node_type,
            udp_gossip_address: node.config.udp_gossip_address,
            raptorq_gossip_address: node.config.raptorq_gossip_address,
            kademlia_liveness_address: node.config.kademlia_liveness_address,
            validator_public_key: node.config.keypair.miner_public_key_owned(),
        })
        .collect::<Vec<QuorumMember>>();

    let mut whitelisted_nodes = Vec::new();
    whitelisted_nodes.extend(whitelisted_harvesters);
    whitelisted_nodes.extend(whitelisted_farmers);
    whitelisted_nodes.extend(whitelisted_miners);
    whitelisted_nodes
}<|MERGE_RESOLUTION|>--- conflicted
+++ resolved
@@ -501,110 +501,6 @@
     }
 }
 
-<<<<<<< HEAD
-#[derive(Debug, Clone, Default)]
-pub struct MockStateStore {}
-
-impl MockStateStore {
-    pub fn new() -> Self {
-        Self {}
-    }
-}
-
-#[derive(Debug, Clone, Default)]
-pub struct MockStateReader {}
-
-impl MockStateReader {
-    pub fn new() -> Self {
-        MockStateReader {}
-    }
-}
-
-#[async_trait]
-impl StateReader for MockStateReader {
-    /// Returns a full list of all accounts within state
-    async fn state_snapshot(&self) -> Result<HashMap<Address, Account>> {
-        todo!()
-    }
-
-    /// Returns a full list of transactions pending to be confirmed
-    async fn mempool_snapshot(&self) -> Result<HashMap<TransactionDigest, TransactionKind>> {
-        todo!()
-    }
-
-    /// Get a transaction from state
-    async fn get_transaction(
-        &self,
-        _transaction_digest: TransactionDigest,
-    ) -> Result<TransactionKind> {
-        todo!()
-    }
-
-    /// List a group of transactions
-    async fn list_transactions(
-        &self,
-        _digests: Vec<TransactionDigest>,
-    ) -> Result<HashMap<TransactionDigest, TransactionKind>> {
-        todo!()
-    }
-
-    async fn get_account(&self, _address: Address) -> Result<Account> {
-        todo!()
-    }
-
-    async fn get_round(&self) -> Result<Round> {
-        todo!()
-    }
-
-    async fn get_blocks(&self) -> Result<Vec<Block>> {
-        todo!()
-    }
-
-    async fn get_transaction_count(&self) -> Result<usize> {
-        todo!()
-    }
-
-    async fn get_claims_by_account_id(&self) -> Result<Vec<Claim>> {
-        todo!()
-    }
-
-    async fn get_claim_hashes(&self) -> Result<Vec<ClaimHash>> {
-        todo!()
-    }
-
-    async fn get_claims(&self, _claim_hashes: Vec<ClaimHash>) -> Result<Claims> {
-        todo!()
-    }
-
-    async fn get_last_block(&self) -> Result<Block> {
-        todo!()
-    }
-
-    fn state_store_values(&self) -> Result<HashMap<Address, Account>> {
-        todo!()
-    }
-
-    /// Returns a copy of all values stored within the state trie
-    fn transaction_store_values(&self) -> HashMap<TransactionDigest, TransactionKind> {
-        todo!()
-    }
-
-    fn claim_store_values(&self) -> HashMap<NodeId, Claim> {
-        todo!()
-    }
-}
-
-#[async_trait]
-impl DataStore<MockStateReader> for MockStateStore {
-    type Error = NodeError;
-
-    fn state_reader(&self) -> MockStateReader {
-        todo!()
-    }
-}
-
-=======
->>>>>>> 5812312a
 /// Creates `n` Node instances that make up a network.
 pub async fn create_test_network(n: u16) -> Vec<Node> {
     create_test_network_from_config(n, None).await
