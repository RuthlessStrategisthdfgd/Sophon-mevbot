use crate::node_runtime::NodeRuntime;
use async_trait::async_trait;
use block::{Block, Certificate, GenesisReceiver};
use events::{AssignedQuorumMembership, Event, EventMessage};
use primitives::{
    Address, ConvergencePartialSig, NodeType, QuorumKind, NETWORK_TOPIC_STR, RUNTIME_TOPIC_STR,
};
use telemetry::info;
use theater::{ActorId, ActorLabel, ActorState, Handler, TheaterError};

#[async_trait]
impl Handler<EventMessage> for NodeRuntime {
    fn id(&self) -> ActorId {
        self.id.clone()
    }

    fn label(&self) -> ActorLabel {
        format!("NodeRuntime::{}", self.id())
    }

    fn status(&self) -> ActorState {
        self.status.clone()
    }

    fn set_status(&mut self, actor_status: ActorState) {
        self.status = actor_status;
    }

    fn on_start(&self) {
        info!("{} starting", self.label());
    }

    fn on_stop(&self) {
        info!("{} received stop signal. Stopping", self.label());
    }

    async fn handle(&mut self, event: EventMessage) -> theater::Result<ActorState> {
        match event.into() {
            Event::NodeAddedToPeerList(peer_data) => {
                let assignments = self
                    .handle_node_added_to_peer_list(peer_data.clone())
                    .await
                    .map_err(|err| TheaterError::Other(err.to_string()))?;

                if let Some(assignments) = assignments {
                    let assignments = assignments
                        .into_values()
                        .collect::<Vec<AssignedQuorumMembership>>();

                    let event = EventMessage::new(
                        Some(NETWORK_TOPIC_STR.into()),
                        Event::QuorumMembershipAssigmentsCreated(assignments),
                    );

                    self.events_tx
                        .send(event)
                        .await
                        .map_err(|err| TheaterError::Other(err.to_string()))?;
                }
            },
            Event::QuorumMembershipAssigmentsCreated(assignments) => {
                self.handle_quorum_membership_assigments_created(assignments)?;

                if let Some(quorum_kind) = &self.consensus_driver.quorum_kind {
                    if *quorum_kind == QuorumKind::Miner && self.config.node_type == NodeType::Miner
                    {
<<<<<<< HEAD
                        let mut genesis_receivers: Vec<GenesisReceiver> = self
                            .config
                            .whitelisted_nodes
                            .iter()
                            .map(|quorum_member| {
                                GenesisReceiver::new(Address::new(
                                    quorum_member.validator_public_key,
                                ))
                            })
                            .collect();

                        //add the addresses from config.bootstrap_config.additional_genesis_receivers to the genesis_receivers list
                        if let (Some(bootstrap_config)) = (&self.config.bootstrap_config) {
                            if let (Some(additional_genesis_receivers)) = (&bootstrap_config.additional_genesis_receivers) {
                                for receiver in additional_genesis_receivers {
                                    genesis_receivers.push(GenesisReceiver::new(receiver.clone()));
                                }
                            }
                        }

                        let event = EventMessage::new(
                            Some(RUNTIME_TOPIC_STR.into()),
                            Event::GenesisMinerElected {
                                genesis_receivers
                            },
                        );
=======
                        let content = Event::GenesisMinerElected {
                            genesis_receivers: self
                                .config
                                .whitelisted_nodes
                                .iter()
                                .map(|quorum_member| {
                                    GenesisReceiver::new(Address::new(
                                        quorum_member.validator_public_key,
                                    ))
                                })
                                .collect(),
                        };

                        let event = EventMessage::new(Some(RUNTIME_TOPIC_STR.into()), content);

>>>>>>> 89af9e52
                        self.events_tx
                            .send(event)
                            .await
                            .map_err(|err| TheaterError::Other(err.to_string()))?;
                    }
                }
            },
            Event::QuorumMembershipAssigmentCreated(assigned_membership) => {
                self.handle_quorum_membership_assigment_created(assigned_membership.clone())?;
            },
            Event::QuorumElectionStarted(header) => {
                self.handle_quorum_election_started(header)
                    .map_err(|err| TheaterError::Other(err.to_string()))?;
            },
            Event::MinerElectionStarted(header) => {
                let claims = self.state_driver.read_handle().claim_store_values();

                let results = self
                    .consensus_driver
                    .handle_miner_election_started(header, claims)
                    .map_err(|err| TheaterError::Other(err.to_string()))?;

                let winner = results
                    .clone()
                    .into_iter()
                    .next()
                    .ok_or(TheaterError::Other("no winner found".to_string()))?;

                let event = Event::MinerElected(winner);

                let em = EventMessage::new(Some(NETWORK_TOPIC_STR.into()), event);

                self.events_tx
                    .send(em)
                    .await
                    .map_err(|err| TheaterError::Other(err.to_string()))?;
            },
            Event::ConvergenceBlockPartialSignatureCreated {
                block_hash,
                public_key_share,
                partial_signature,
            } => {
                // This is likely redundant
            },
            Event::ConvergenceBlockPrecheckRequested {
                convergence_block,
                block_header,
            } => {
                let resolver = self.mining_driver.clone();
                self.handle_convergence_block_precheck_requested(
                    convergence_block,
                    block_header,
                    resolver,
                )
                .await
                .map_err(|err| TheaterError::Other(err.to_string()))?;
            },
            Event::SignConvergenceBlock(block) => {
                let sig = self
                    .handle_sign_convergence_block(block.clone())
                    .await
                    .map_err(|err| TheaterError::Other(err.to_string()))?;

                let partial_sig = ConvergencePartialSig {
                    sig,
                    block_hash: block.hash,
                };

                self.events_tx
                    .send(Event::ConvergenceBlockPartialSignComplete(partial_sig).into())
                    .await
                    .map_err(|err| TheaterError::Other(err.to_string()))?;
            },
            Event::NewTxnCreated(txn) => {
                let txn_hash = self
                    .state_driver
                    .handle_new_txn_created(txn)
                    .map_err(|err| TheaterError::Other(err.to_string()))?;

                self.events_tx
                    .send(Event::TxnAddedToMempool(txn_hash.clone()).into())
                    .await
                    .map_err(|err| TheaterError::Other(err.to_string()))?;
            },

            Event::TxnValidated(txn) => {
                self.state_driver.handle_transaction_validated(txn).await?;
            },
            Event::CreateAccountRequested((address, account_bytes)) => {
                // I think we can get rid of this, as we now add accounts
                // when they are a receiver of a transaction
                self.handle_create_account_requested(address.clone(), account_bytes)?;
            },
            Event::AccountUpdateRequested((_address, _account_bytes)) => {
                todo!()
                // This can occur as a result of block application
            },
            Event::UpdateState(block) => {
                if let Err(err) = self.state_driver.update_state(block.hash.clone()) {
                    telemetry::error!("error updating state: {}", err);
                } else {
                    self.events_tx
                        .send(Event::BuildProposalBlock(block).into())
                        .await
                        .map_err(|err| TheaterError::Other(err.to_string()))?;
                }
            },
            Event::GenesisMinerElected { genesis_receivers } => {
                let genesis_rewards = self
                    .distribute_genesis_reward(genesis_receivers)
                    .map_err(|err| TheaterError::Other(err.to_string()))?;

                let block = self
                    .mine_genesis_block(genesis_rewards)
                    .map_err(|err| TheaterError::Other(err.to_string()))?;

                let event = EventMessage::new(
                    Some(NETWORK_TOPIC_STR.into()),
                    Event::BlockCreated(Block::Genesis { block }),
                );

                self.events_tx
                    .send(event)
                    .await
                    .map_err(|err| TheaterError::Other(err.to_string()))?;
            },
            Event::BuildProposalBlock(block) => {
                let proposal_block = self
                    .handle_build_proposal_block_requested(block)
                    .await
                    .map_err(|err| TheaterError::Other(err.to_string()))?;

                self.events_tx
                    .send(Event::BroadcastProposalBlock(proposal_block).into())
                    .await
                    .map_err(|err| TheaterError::Other(err.to_string()))?;
            },
            Event::ClaimReceived(claim) => {
                info!("Storing claim from: {}", claim.address);
                // Claim should be added to pending claims
                // Event to validate claim should be created
            },
            Event::BlockCreated(mut block) => {
                let node_id = self.config_ref().id.clone();
                telemetry::info!("node {} received block from network", node_id);

                let next_event = self
                    .state_driver
                    .handle_block_received(&mut block, self.consensus_driver.sig_engine.clone())
                    .map_err(|err| TheaterError::Other(err.to_string()))?;

                let apply_result = self.handle_block_received(block)?;

                telemetry::info!(
                    "state trie root after applying block {}",
                    apply_result.state_root_hash_str()
                );

                self.events_tx
                    .send(next_event.into())
                    .await
                    .map_err(|err| TheaterError::Other(err.to_string()))?;
            },
            Event::HarvesterSignatureReceived(block_hash, node_id, sig) => {
                self.handle_harvester_signature_received(block_hash, node_id, sig)
                    .await
                    .map_err(|err| TheaterError::Other(err.to_string()))?;
            },
            Event::BlockCertificateCreated(certificate) => {
                let confirmed_block = self
                    .handle_block_certificate_created(certificate)
                    .await
                    .map_err(|err| TheaterError::Other(err.to_string()))?;

                self.events_tx
                    .send(Event::UpdateState(confirmed_block).into())
                    .await
                    .map_err(|err| TheaterError::Other(err.to_string()))?;
            },
            Event::BlockConfirmed(cert_bytes) => {
                let certificate: Certificate = bincode::deserialize(&cert_bytes)
                    .map_err(|err| TheaterError::Other(err.to_string()))?;

                let confirmed_block = self
                    .handle_convergence_block_certificate_received(certificate)
                    .await
                    .map_err(|err| TheaterError::Other(err.to_string()))?;

                self.events_tx
                    .send(Event::UpdateState(confirmed_block).into())
                    .await
                    .map_err(|err| TheaterError::Other(err.to_string()))?;
            },
            Event::BlockAppended(block_hash) => {
                // This is likely redundant
            },
            Event::QuorumFormed => self
                .handle_quorum_formed()
                .await
                .map_err(|err| TheaterError::Other(err.to_string()))?,
            Event::TxnAddedToMempool(txn_hash) => {
                let mempool_reader = self.mempool_read_handle_factory().clone();
                let state_reader = self.state_store_read_handle_factory().clone();
                if let Ok((transaction, validity)) =
                    self.validate_transaction_kind(txn_hash, mempool_reader, state_reader)
                {
                    if let Ok(vote) = self.cast_vote_on_transaction_kind(transaction, validity) {
                        self.events_tx
                            .send(
                                Event::TransactionsValidated {
                                    vote,
                                    quorum_threshold: self.config.threshold_config.threshold
                                        as usize,
                                }
                                .into(),
                            )
                            .await
                            .map_err(|err| TheaterError::Other(err.to_string()))?;
                    }
                }
            },
            Event::TransactionsValidated {
                vote,
                quorum_threshold,
            } => {
                self.events_tx
                    .send(Event::BroadcastTransactionVote(vote).into())
                    .await
                    .map_err(|err| TheaterError::Other(err.to_string()))?;
            },
            Event::NoOp => {},
            _ => {},
        }

        Ok(ActorState::Running)
    }
}<|MERGE_RESOLUTION|>--- conflicted
+++ resolved
@@ -64,7 +64,6 @@
                 if let Some(quorum_kind) = &self.consensus_driver.quorum_kind {
                     if *quorum_kind == QuorumKind::Miner && self.config.node_type == NodeType::Miner
                     {
-<<<<<<< HEAD
                         let mut genesis_receivers: Vec<GenesisReceiver> = self
                             .config
                             .whitelisted_nodes
@@ -91,23 +90,6 @@
                                 genesis_receivers
                             },
                         );
-=======
-                        let content = Event::GenesisMinerElected {
-                            genesis_receivers: self
-                                .config
-                                .whitelisted_nodes
-                                .iter()
-                                .map(|quorum_member| {
-                                    GenesisReceiver::new(Address::new(
-                                        quorum_member.validator_public_key,
-                                    ))
-                                })
-                                .collect(),
-                        };
-
-                        let event = EventMessage::new(Some(RUNTIME_TOPIC_STR.into()), content);
-
->>>>>>> 89af9e52
                         self.events_tx
                             .send(event)
                             .await
