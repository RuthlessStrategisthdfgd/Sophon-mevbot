--- conflicted
+++ resolved
@@ -293,31 +293,6 @@
                 .await
                 .map_err(|err| TheaterError::Other(err.to_string()))?,
             Event::TxnAddedToMempool(txn_hash) => {
-<<<<<<< HEAD
-                let mempool_reader = self.mempool_read_handle_factory().clone();
-                let state_reader = self.state_store_read_handle_factory().clone();
-                if let Ok((transaction, validity)) =
-                    self.validate_transaction_kind(txn_hash, mempool_reader, state_reader)
-                {
-                    if let Ok(vote) = self.cast_vote_on_transaction_kind(transaction, validity) {
-                        let em = EventMessage::new(
-                            Some(NETWORK_TOPIC_STR.into()),
-                            Event::TransactionsValidated {
-                                vote,
-                                quorum_threshold: self.config.threshold_config.threshold
-                                    as usize,
-                            },
-                        );
-
-                        self.events_tx
-                            .send(
-                                em
-                            )
-                            .await
-                            .map_err(|err| TheaterError::Other(err.to_string()))?;
-                    }
-                }
-=======
                 let vote = self
                     .handle_txn_added_to_mempool(txn_hash)
                     .map_err(|err| TheaterError::Other(err.to_string()))?;
@@ -331,7 +306,6 @@
                     .send(em)
                     .await
                     .map_err(|err| TheaterError::Other(err.to_string()))?;
->>>>>>> 5f794864
             },
             Event::TransactionsValidated {
                 vote,
