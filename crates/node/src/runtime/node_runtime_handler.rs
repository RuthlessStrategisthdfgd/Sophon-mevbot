--- conflicted
+++ resolved
@@ -2,16 +2,10 @@
 
 use crate::node_runtime::NodeRuntime;
 use async_trait::async_trait;
-<<<<<<< HEAD
 use block::Certificate;
-use events::{Event, EventMessage};
-use primitives::{ConvergencePartialSig, NodeId, PublicKey, QuorumId, QuorumKind};
 use signer::{engine::QuorumData, engine::QuorumMembers as InaugaratedMembers};
-=======
-use dkg_engine::dkg::DkgGenerator;
 use events::{Event, EventMessage, EventPublisher, EventSubscriber, Vote};
-use primitives::{NETWORK_TOPIC_STR, NodeId, NodeType, ValidatorPublicKey};
->>>>>>> b07994ee
+use primitives::{NETWORK_TOPIC_STR, NodeId, NodeType, ValidatorPublicKey, ConvergencePartialSig, NodeId, PublicKey, QuorumId, QuorumKind};
 use telemetry::info;
 use theater::{ActorId, ActorLabel, ActorState, Handler, TheaterError};
 
@@ -48,8 +42,7 @@
                     .handle_node_added_to_peer_list(peer_data.clone())
                     .await
                     .map_err(|err| TheaterError::Other(err.to_string()))?;
-
-<<<<<<< HEAD
+              
                 if let Some(assignments) = assigments {
                     let assignments = assignments.into_values().collect();
                     let event = EventMessage::new(
@@ -67,66 +60,6 @@
             },
             Event::QuorumMembershipAssigmentsCreated(assignments) => {
                 self.handle_quorum_membership_assigments_created(assignments)?
-=======
-                if let Some(assignments) = assignments {
-                    for (_, assigned_membership) in assignments {
-                        let event = Event::QuorumMembershipAssigmentCreated(assigned_membership);
-                        let em = EventMessage::new(Some(NETWORK_TOPIC_STR.into()), event);
-                        self.events_tx
-                            .send(em)
-                            .await
-                            .map_err(|err| TheaterError::Other(err.to_string()))?;
-                    }
-                }
-            },
-            Event::QuorumMembershipAssigmentCreated(assigned_membership) => {
-                let assignments =
-                    self.handle_quorum_membership_assigment_created(assigned_membership.clone());
-
-                let (part, node_id) =
-                    self.generate_partial_commitment_message().map_err(|err| {
-                        telemetry::error!("{}", err);
-                        TheaterError::Other(err.to_string())
-                    })?;
-
-                let event = Event::PartCommitmentCreated(node_id, part);
-
-                let em = EventMessage::new(Some(NETWORK_TOPIC_STR.into()), event);
-
-                self.events_tx
-                    .send(em)
-                    .await
-                    .map_err(|err| TheaterError::Other(err.to_string()))?;
-            },
-
-            Event::PartCommitmentCreated(node_id, part) => {
-                //TODO: handle receiver_id and sender_id
-                let (_receiver_id, _sender_id, ack) = self
-                    .handle_part_commitment_created(node_id.clone(), part)
-                    .map_err(|err| TheaterError::Other(err.to_string()))?;
-
-                let event = Event::PartCommitmentAcknowledged {
-                    node_id,
-                    sender_id: self.config.id.clone(),
-                    ack,
-                };
-
-                let em = EventMessage::new(Some(NETWORK_TOPIC_STR.into()), event);
-
-                self.events_tx
-                    .send(em)
-                    .await
-                    .map_err(|err| TheaterError::Other(err.to_string()))?;
-            },
-
-            Event::PartCommitmentAcknowledged {
-                node_id,
-                sender_id,
-                ack,
-            } => {
-                self.consensus_driver
-                    .handle_part_commitment_acknowledged(node_id, sender_id, ack)?;
->>>>>>> b07994ee
             },
             Event::QuorumElectionStarted(header) => {
                 self.handle_quorum_election_started(header)
@@ -204,17 +137,10 @@
             Event::TxnValidated(txn) => {
                 self.state_driver.handle_transaction_validated(txn).await?;
             },
-<<<<<<< HEAD
             Event::CreateAccountRequested((address, account_bytes)) => {
                 // I think we can get rid of this, as we now add accounts
                 // when they are a receiver of a transaction
                 self.handle_create_account_requested(address.clone(), account_bytes)?;
-=======
-
-            Event::CreateAccountRequested((address, _account_bytes)) => {
-                //TODO: handle account_bytes
-                self.create_account(address.public_key()).expect("TODO: panic message");
->>>>>>> b07994ee
             },
             Event::AccountUpdateRequested((_address, _account_bytes)) => {
                 todo!()
