--- conflicted
+++ resolved
@@ -14,10 +14,7 @@
 use miner::{Miner, MinerConfig};
 use primitives::{Address, Epoch, NodeId, NodeType, PublicKey, QuorumKind, Round, Signature};
 use ritelinked::LinkedHashMap;
-<<<<<<< HEAD
-=======
 use secp256k1::{hashes::Hash, Message};
->>>>>>> 5f794864
 use signer::engine::{QuorumMembers as InaugaratedMembers, SignerEngine};
 use std::{
     collections::HashMap,
@@ -33,11 +30,6 @@
     claim::Claim,
     transactions::{TransactionDigest, TransactionKind},
 };
-<<<<<<< HEAD
-
-use secp256k1::{hashes::Hash, Message};
-=======
->>>>>>> 5f794864
 
 pub const PULL_TXN_BATCH_SIZE: usize = 100;
 
