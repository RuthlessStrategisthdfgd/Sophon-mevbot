--- conflicted
+++ resolved
@@ -5,17 +5,8 @@
 };
 
 use block::{
-<<<<<<< HEAD
     header::BlockHeader, Block, Certificate, ClaimHash, ConvergenceBlock, GenesisBlock,
     GenesisReceiver, GenesisRewards, ProposalBlock, RefHash,
-=======
-    header::{
-        genesis_block_header_hashed_payload, genesis_block_header_signature_message,
-        genesis_default_ref_hashes, BlockHeader,
-    },
-    vesting::GenesisConfig,
-    Block, Certificate, ClaimHash, ConvergenceBlock, GenesisBlock, ProposalBlock, RefHash,
->>>>>>> e56f12e4
 };
 use bulldag::graph::BullDag;
 use events::{EventPublisher, Vote};
