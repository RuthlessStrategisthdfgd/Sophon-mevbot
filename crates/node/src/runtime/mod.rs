use std::{
    net::SocketAddr,
    sync::{Arc, RwLock},
};

use block::Block;
use bulldag::graph::BullDag;
<<<<<<< HEAD
use crossbeam_channel::{unbounded, RecvError, Sender};
=======
>>>>>>> f4fb6bdc
use events::{Event, EventRouter};
use mempool::{LeftRightMempool, MempoolReadHandleFactory};
use miner::MinerConfig;
use network::network::BroadcastEngine;
use primitives::{Address, NodeType, QuorumType::Farmer};
use storage::vrrbdb::{VrrbDbConfig, VrrbDbReadHandle};
use telemetry::info;
use theater::{Actor, ActorImpl, Handler};
use tokio::{
    sync::{broadcast::Receiver, mpsc::UnboundedSender},
    task::JoinHandle,
};
use vrrb_config::NodeConfig;
use vrrb_core::claim::Claim;
use vrrb_rpc::rpc::{JsonRpcServer, JsonRpcServerConfig};

use self::{
    broadcast_module::{BroadcastModule, BroadcastModuleConfig},
    election_module::{
        ElectionModule,
        ElectionModuleConfig,
        MinerElection,
        MinerElectionResult,
        QuorumElection,
        QuorumElectionResult,
    },
    indexer_module::IndexerModuleConfig,
    mempool_module::{MempoolModule, MempoolModuleConfig},
    mining_module::{MiningModule, MiningModuleConfig},
    state_module::StateModule,
};
use crate::{
<<<<<<< HEAD
    broadcast_controller::BROADCAST_CONTROLLER_BUFFER_SIZE,
    dkg_module::DkgModuleConfig,
    scheduler::Job,
=======
    broadcast_controller::{BroadcastEngineController, BROADCAST_CONTROLLER_BUFFER_SIZE},
    dkg_module::DkgModuleConfig,
    scheduler::{Job, JobSchedulerController},
    EventBroadcastReceiver,
>>>>>>> f4fb6bdc
    EventBroadcastSender,
    NodeError,
    Result,
};

pub mod broadcast_module;
pub mod credit_model_module;
pub mod dag_module;
pub mod dkg_module;
pub mod election_module;
<<<<<<< HEAD
=======
pub mod farmer_harvester_module;
>>>>>>> f4fb6bdc
pub mod farmer_module;
pub mod indexer_module;
pub mod mempool_module;
pub mod mining_module;
pub mod reputation_module;
pub mod state_module;
pub mod swarm_module;

pub async fn setup_runtime_components(
    original_config: &NodeConfig,
    events_tx: UnboundedSender<Event>,
    mut mempool_events_rx: Receiver<Event>,
    vrrbdb_events_rx: Receiver<Event>,
    network_events_rx: Receiver<Event>,
    controller_events_rx: Receiver<Event>,
    miner_events_rx: Receiver<Event>,
    jsonrpc_events_rx: Receiver<Event>,
    dkg_events_rx: Receiver<Event>,
    miner_election_events_rx: Receiver<Event>,
    quorum_election_events_rx: Receiver<Event>,
<<<<<<< HEAD
    farmer_events_rx: Receiver<Event>,
=======
    indexer_events_rx: Receiver<Event>,
>>>>>>> f4fb6bdc
) -> Result<(
    NodeConfig,
    Option<JoinHandle<Result<()>>>,
    Option<JoinHandle<Result<()>>>,
    Option<JoinHandle<Result<()>>>,
    Option<JoinHandle<Result<()>>>,
    Option<JoinHandle<Result<()>>>,
    Option<JoinHandle<Result<()>>>,
    Option<JoinHandle<Result<()>>>,
    Option<JoinHandle<Result<()>>>,
    Option<JoinHandle<Result<()>>>,
)> {
    let mut config = original_config.clone();

    let mempool = LeftRightMempool::new();
    let mempool_read_handle_factory = mempool.factory();

    let mempool_module = MempoolModule::new(MempoolModuleConfig {
        mempool,
        events_tx: events_tx.clone(),
    });

    let mut mempool_module_actor = ActorImpl::new(mempool_module);

    let mempool_handle = tokio::spawn(async move {
        mempool_module_actor
            .start(&mut mempool_events_rx)
            .await
            .map_err(|err| NodeError::Other(err.to_string()))
    });

    let mempool_handle = Some(mempool_handle);

    let (state_read_handle, state_handle) = setup_state_store(
        &config,
        events_tx.clone(),
        vrrbdb_events_rx,
        mempool_read_handle_factory.clone(),
    )
    .await?;

    let mut gossip_handle = None;

    if !config.disable_networking {
        let (new_gossip_handle, gossip_addr) = setup_gossip_network(
            &config,
            events_tx.clone(),
            network_events_rx,
            controller_events_rx,
            state_read_handle.clone(),
        )
        .await?;

        gossip_handle = new_gossip_handle;
        // broadcast_controller_handle = new_broadcast_controller_handle;
        config.udp_gossip_address = gossip_addr;
    }

    let (jsonrpc_server_handle, resolved_jsonrpc_server_addr) = setup_rpc_api_server(
        &config,
        events_tx.clone(),
        state_read_handle.clone(),
        mempool_read_handle_factory.clone(),
        jsonrpc_events_rx,
    )
    .await?;

    config.jsonrpc_server_address = resolved_jsonrpc_server_addr;

    info!("JSON-RPC server address: {}", config.jsonrpc_server_address);

    let dag: Arc<RwLock<BullDag<Block, String>>> = Arc::new(RwLock::new(BullDag::new()));

    let miner_handle = setup_mining_module(
        &config,
        events_tx.clone(),
        state_read_handle.clone(),
        mempool_read_handle_factory.clone(),
        dag,
        miner_events_rx,
    )?;

    let dkg_handle = setup_dkg_module(&config, events_tx.clone(), dkg_events_rx)?;

    let claim: Claim = config.keypair.clone().into();
    let miner_election_handle = setup_miner_election_module(
        events_tx.clone(),
        miner_election_events_rx,
        state_read_handle.clone(),
        claim.clone(),
    )?;

    let quorum_election_handle = setup_quorum_election_module(
        &config,
        events_tx.clone(),
        quorum_election_events_rx,
        state_read_handle.clone(),
        claim.clone(),
    )?;
    let (sync_jobs_sender, sync_jobs_receiver) = crossbeam_channel::unbounded::<Job>();
    let (async_jobs_sender, async_jobs_receiver) = crossbeam_channel::unbounded::<Job>();

    let mut farmer_handle = None;
    let (events_tx, events_rx) = tokio::sync::mpsc::unbounded_channel::<Event>();

    if config.node_type == NodeType::Farmer {
        farmer_handle = setup_farmer_module(
            &config,
            sync_jobs_sender.clone(),
            async_jobs_sender.clone(),
            events_tx.clone(),
            farmer_events_rx,
        )?;
    } else {
        //Setup harvester
    };

    let indexer_handle =
        setup_indexer_module(&config, indexer_events_rx, mempool_read_handle_factory)?;

    Ok((
        config,
        mempool_handle,
        state_handle,
        gossip_handle,
        jsonrpc_server_handle,
        miner_handle,
        dkg_handle,
        miner_election_handle,
        quorum_election_handle,
<<<<<<< HEAD
        farmer_handle,
=======
        indexer_handle,
>>>>>>> f4fb6bdc
    ))
}

fn setup_event_routing_system() -> EventRouter {
    let mut event_router = EventRouter::default();

    event_router
}

async fn setup_gossip_network(
    config: &NodeConfig,
    events_tx: UnboundedSender<Event>,
    mut network_events_rx: Receiver<Event>,
    controller_events_rx: Receiver<Event>,
    vrrbdb_read_handle: VrrbDbReadHandle,
) -> Result<(Option<JoinHandle<Result<()>>>, SocketAddr)> {
    let broadcast_module = BroadcastModule::new(BroadcastModuleConfig {
        events_tx: events_tx.clone(),
        vrrbdb_read_handle,
        udp_gossip_address_port: config.udp_gossip_address.port(),
        raptorq_gossip_address_port: config.raptorq_gossip_address.port(),
        node_type: config.node_type,
        node_id: config.id.as_bytes().to_vec(),
    })
    .await?;

    let addr = broadcast_module.local_addr();

    let (controller_tx, controller_rx) =
        tokio::sync::mpsc::channel::<Event>(BROADCAST_CONTROLLER_BUFFER_SIZE);

    let broadcast_engine = BroadcastEngine::new(config.udp_gossip_address.port(), 32)
        .await
        .map_err(|err| NodeError::Other(format!("unable to setup broadcast engine: {:?}", err)))?;

    // let mut bcast_controller = BroadcastEngineController::new(broadcast_engine);

    // NOTE: starts the listening loop
    // let broadcast_controller_handle = tokio::spawn(async move {
    //     bcast_controller
    //         .listen(controller_tx, controller_events_rx)
    //         .await
    // });

    let mut broadcast_module_actor = ActorImpl::new(broadcast_module);

    let broadcast_handle = tokio::spawn(async move {
        broadcast_module_actor
            .start(&mut network_events_rx)
            .await
            .map_err(|err| NodeError::Other(err.to_string()))
    });

    Ok((
        Some(broadcast_handle),
        // Some(broadcast_controller_handle),
        addr,
    ))
}

async fn setup_state_store(
    config: &NodeConfig,
    events_tx: EventBroadcastSender,
    mut state_events_rx: Receiver<Event>,
    mempool_read_handle_factory: MempoolReadHandleFactory,
) -> Result<(VrrbDbReadHandle, Option<JoinHandle<Result<()>>>)> {
    let mut vrrbdb_config = VrrbDbConfig::default();

    if config.db_path() != &vrrbdb_config.path {
        vrrbdb_config.with_path(config.db_path().to_path_buf());
    }

    let db = storage::vrrbdb::VrrbDb::new(vrrbdb_config);

    let vrrbdb_read_handle = db.read_handle();

    let state_module = StateModule::new(state_module::StateModuleConfig { events_tx, db });

    let mut state_module_actor = ActorImpl::new(state_module);

    let state_handle = tokio::spawn(async move {
        state_module_actor
            .start(&mut state_events_rx)
            .await
            .map_err(|err| NodeError::Other(err.to_string()))
    });

    Ok((vrrbdb_read_handle, Some(state_handle)))
}

async fn setup_rpc_api_server(
    config: &NodeConfig,
    events_tx: EventBroadcastSender,
    vrrbdb_read_handle: VrrbDbReadHandle,
    mempool_read_handle_factory: MempoolReadHandleFactory,
    mut jsonrpc_events_rx: Receiver<Event>,
) -> Result<(Option<JoinHandle<Result<()>>>, SocketAddr)> {
    let jsonrpc_server_config = JsonRpcServerConfig {
        address: config.jsonrpc_server_address,
        node_type: config.node_type,
        events_tx,
        vrrbdb_read_handle,
        mempool_read_handle_factory,
    };

    let (jsonrpc_server_handle, resolved_jsonrpc_server_addr) =
        JsonRpcServer::run(&jsonrpc_server_config)
            .await
            .map_err(|err| NodeError::Other(format!("unable to satrt JSON-RPC server: {}", err)))?;

    let jsonrpc_server_handle = Some(tokio::spawn(async move {
        if let Ok(evt) = jsonrpc_events_rx.recv().await {
            if let Event::Stop = evt {
                jsonrpc_server_handle.stop();
                return Ok(());
            }
        }
        Ok(())
    }));

    Ok((jsonrpc_server_handle, resolved_jsonrpc_server_addr))
}

fn setup_mining_module(
    config: &NodeConfig,
    events_tx: UnboundedSender<Event>,
    vrrbdb_read_handle: VrrbDbReadHandle,
    mempool_read_handle_factory: MempoolReadHandleFactory,
    dag: Arc<RwLock<BullDag<Block, String>>>,
    mut miner_events_rx: Receiver<Event>,
) -> Result<Option<JoinHandle<Result<()>>>> {
    let (_, miner_secret_key) = config.keypair.get_secret_keys();
    let (_, miner_public_key) = config.keypair.get_public_keys();

    let address = Address::new(*miner_public_key).to_string();
    let miner_config = MinerConfig {
        secret_key: *miner_secret_key,
        public_key: *miner_public_key,
        dag: dag.clone(),
    };

    let miner = miner::Miner::new(miner_config);

    let module_config = MiningModuleConfig {
        miner,
        events_tx,
        vrrbdb_read_handle,
        mempool_read_handle_factory,
    };

    let module = MiningModule::new(module_config);

    let mut miner_module_actor = ActorImpl::new(module);

    let miner_handle = tokio::spawn(async move {
        miner_module_actor
            .start(&mut miner_events_rx)
            .await
            .map_err(|err| NodeError::Other(err.to_string()))
    });

    Ok(Some(miner_handle))
}

fn setup_dkg_module(
    config: &NodeConfig,
    events_tx: UnboundedSender<Event>,
    mut dkg_events_rx: Receiver<Event>,
) -> Result<Option<JoinHandle<Result<()>>>> {
    let module = dkg_module::DkgModule::new(
        0,
        config.node_type,
        config.keypair.validator_kp.0.clone(),
        DkgModuleConfig {
            quorum_type: Some(Farmer),
            quorum_size: 30,
            /* Need to be decided either will be preconfigured or decided by
             * Bootstrap Node */
            quorum_threshold: 15,
            /* Need to be decided either will be preconfigured or decided
             * by Bootstrap Node */
        },
        config.rendezvous_local_address,
        config.rendezvous_local_address,
        config.udp_gossip_address.port(),
        events_tx,
    );
    if let Ok(dkg_module) = module {
        let mut dkg_module_actor = ActorImpl::new(dkg_module);
        let dkg_handle = tokio::spawn(async move {
            dkg_module_actor
                .start(&mut dkg_events_rx)
                .await
                .map_err(|err| NodeError::Other(err.to_string()))
        });
        return Ok(Some(dkg_handle));
    } else {
        Err(NodeError::Other(String::from(
            "Failed to instantiate dkg module",
        )))
    }
}

fn setup_miner_election_module(
    events_tx: UnboundedSender<Event>,
    mut miner_election_events_rx: Receiver<Event>,
    db_read_handle: VrrbDbReadHandle,
    local_claim: Claim,
) -> Result<Option<JoinHandle<Result<()>>>> {
    let module_config = ElectionModuleConfig {
        db_read_handle,
        events_tx,
        local_claim,
    };
    let module: ElectionModule<MinerElection, MinerElectionResult> =
        { ElectionModule::<MinerElection, MinerElectionResult>::new(module_config) };

    let mut miner_election_module_actor = ActorImpl::new(module);
    let miner_election_module_handle = tokio::spawn(async move {
        miner_election_module_actor
            .start(&mut miner_election_events_rx)
            .await
            .map_err(|err| NodeError::Other(err.to_string()))
    });

    return Ok(Some(miner_election_module_handle));
}

fn setup_quorum_election_module(
    config: &NodeConfig,
    events_tx: UnboundedSender<Event>,
    mut quorum_election_events_rx: Receiver<Event>,
    db_read_handle: VrrbDbReadHandle,
    local_claim: Claim,
) -> Result<Option<JoinHandle<Result<()>>>> {
    let module_config = ElectionModuleConfig {
        db_read_handle,
        events_tx,
        local_claim,
    };

    let module: ElectionModule<QuorumElection, QuorumElectionResult> =
        { ElectionModule::<QuorumElection, QuorumElectionResult>::new(module_config) };

    let mut quorum_election_module_actor = ActorImpl::new(module);
    let quorum_election_module_handle = tokio::spawn(async move {
        quorum_election_module_actor
            .start(&mut quorum_election_events_rx)
            .await
            .map_err(|err| NodeError::Other(err.to_string()))
    });

    return Ok(Some(quorum_election_module_handle));
}

<<<<<<< HEAD
fn setup_farmer_module(
    config: &NodeConfig,
    sync_jobs_sender: Sender<Job>,
    async_jobs_sender: Sender<Job>,
    mut events_tx: EventBroadcastSender,
    mut farmer_events_rx: Receiver<Event>,
) -> Result<Option<JoinHandle<Result<()>>>> {
    let mut module = farmer_module::FarmerModule::new(
        None,
        vec![],
        config.keypair.get_peer_id().into_bytes(),
        // Farmer Node Idx should be updated either by Election or Bootstrap node should assign idx
        0,
        events_tx.clone(),
        // Quorum Threshold should be updated on the election,
        1,
        sync_jobs_sender,
        async_jobs_sender,
    );
=======
fn setup_indexer_module(
    config: &NodeConfig,
    mut indexer_events_rx: Receiver<Event>,
    mempool_read_handle_factory: MempoolReadHandleFactory,
) -> Result<Option<JoinHandle<Result<()>>>> {
    let config = IndexerModuleConfig {
        mempool_read_handle_factory,
    };

    let mut module = indexer_module::IndexerModule::new(config);

    let mut indexer_module_actor = ActorImpl::new(module);

    let indexer_handle = tokio::spawn(async move {
        indexer_module_actor
            .start(&mut indexer_events_rx)
            .await
            .map_err(|err| NodeError::Other(err.to_string()))
    });

    Ok(Some(indexer_handle))
}

fn setup_farmer_module() -> Result<Option<JoinHandle<Result<()>>>> {
    Ok(None)
}
>>>>>>> f4fb6bdc

    let mut farmer_module_actor = ActorImpl::new(module);
    let farmer_handle = tokio::spawn(async move {
        farmer_module_actor
            .start(&mut farmer_events_rx)
            .await
            .map_err(|err| NodeError::Other(err.to_string()))
    });
    return Ok(Some(farmer_handle));
}
fn setup_harvester_module() -> Result<Option<JoinHandle<Result<()>>>> {
    Ok(None)
}

fn setup_reputation_module() -> Result<Option<JoinHandle<Result<()>>>> {
    Ok(None)
}

fn setup_credit_model_module() -> Result<Option<JoinHandle<Result<()>>>> {
    Ok(None)
}<|MERGE_RESOLUTION|>--- conflicted
+++ resolved
@@ -5,10 +5,7 @@
 
 use block::Block;
 use bulldag::graph::BullDag;
-<<<<<<< HEAD
 use crossbeam_channel::{unbounded, RecvError, Sender};
-=======
->>>>>>> f4fb6bdc
 use events::{Event, EventRouter};
 use mempool::{LeftRightMempool, MempoolReadHandleFactory};
 use miner::MinerConfig;
@@ -41,16 +38,10 @@
     state_module::StateModule,
 };
 use crate::{
-<<<<<<< HEAD
-    broadcast_controller::BROADCAST_CONTROLLER_BUFFER_SIZE,
-    dkg_module::DkgModuleConfig,
-    scheduler::Job,
-=======
     broadcast_controller::{BroadcastEngineController, BROADCAST_CONTROLLER_BUFFER_SIZE},
     dkg_module::DkgModuleConfig,
     scheduler::{Job, JobSchedulerController},
     EventBroadcastReceiver,
->>>>>>> f4fb6bdc
     EventBroadcastSender,
     NodeError,
     Result,
@@ -61,10 +52,6 @@
 pub mod dag_module;
 pub mod dkg_module;
 pub mod election_module;
-<<<<<<< HEAD
-=======
-pub mod farmer_harvester_module;
->>>>>>> f4fb6bdc
 pub mod farmer_module;
 pub mod indexer_module;
 pub mod mempool_module;
@@ -85,13 +72,11 @@
     dkg_events_rx: Receiver<Event>,
     miner_election_events_rx: Receiver<Event>,
     quorum_election_events_rx: Receiver<Event>,
-<<<<<<< HEAD
     farmer_events_rx: Receiver<Event>,
-=======
     indexer_events_rx: Receiver<Event>,
->>>>>>> f4fb6bdc
 ) -> Result<(
     NodeConfig,
+    Option<JoinHandle<Result<()>>>,
     Option<JoinHandle<Result<()>>>,
     Option<JoinHandle<Result<()>>>,
     Option<JoinHandle<Result<()>>>,
@@ -220,11 +205,8 @@
         dkg_handle,
         miner_election_handle,
         quorum_election_handle,
-<<<<<<< HEAD
         farmer_handle,
-=======
         indexer_handle,
->>>>>>> f4fb6bdc
     ))
 }
 
@@ -480,7 +462,6 @@
     return Ok(Some(quorum_election_module_handle));
 }
 
-<<<<<<< HEAD
 fn setup_farmer_module(
     config: &NodeConfig,
     sync_jobs_sender: Sender<Job>,
@@ -500,7 +481,17 @@
         sync_jobs_sender,
         async_jobs_sender,
     );
-=======
+    
+    let mut farmer_module_actor = ActorImpl::new(module);
+    let farmer_handle = tokio::spawn(async move {
+        farmer_module_actor
+            .start(&mut farmer_events_rx)
+            .await
+            .map_err(|err| NodeError::Other(err.to_string()))
+    });
+    return Ok(Some(farmer_handle));
+}
+    
 fn setup_indexer_module(
     config: &NodeConfig,
     mut indexer_events_rx: Receiver<Event>,
@@ -523,21 +514,7 @@
 
     Ok(Some(indexer_handle))
 }
-
-fn setup_farmer_module() -> Result<Option<JoinHandle<Result<()>>>> {
-    Ok(None)
-}
->>>>>>> f4fb6bdc
-
-    let mut farmer_module_actor = ActorImpl::new(module);
-    let farmer_handle = tokio::spawn(async move {
-        farmer_module_actor
-            .start(&mut farmer_events_rx)
-            .await
-            .map_err(|err| NodeError::Other(err.to_string()))
-    });
-    return Ok(Some(farmer_handle));
-}
+   
 fn setup_harvester_module() -> Result<Option<JoinHandle<Result<()>>>> {
     Ok(None)
 }
