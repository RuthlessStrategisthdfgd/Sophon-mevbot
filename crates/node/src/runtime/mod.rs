use std::net::SocketAddr;

use events::{DirectedEvent, Event, EventRouter, Topic};
use mempool::{LeftRightMempool, MempoolReadHandleFactory};
use miner::MinerConfig;
use network::network::BroadcastEngine;
use primitives::{Address, QuorumType::Farmer};
use storage::{
    storage_utils,
    vrrbdb::{VrrbDbConfig, VrrbDbReadHandle},
};
use telemetry::info;
use theater::{Actor, ActorImpl, Handler};
use tokio::{
    sync::{broadcast::Receiver, mpsc::{UnboundedSender, UnboundedReceiver}},
    task::JoinHandle,
};
use vrrb_config::NodeConfig;
use vrrb_core::claim::Claim;
use vrrb_rpc::rpc::{JsonRpcServer, JsonRpcServerConfig};

use self::{
    broadcast_module::{BroadcastModule, BroadcastModuleConfig},
    indexer_module::IndexerModuleConfig,
    mempool_module::{MempoolModule, MempoolModuleConfig},
    mining_module::{MiningModule, MiningModuleConfig},
    state_module::StateModule, election_module::{ElectionModuleConfig, ElectionModule, QuorumElection, QuorumElectionResult, ConflictResolutionResult, ConflictResolution},
};
use crate::{broadcast_controller::{BroadcastEngineController, BROADCAST_CONTROLLER_BUFFER_SIZE}, dkg_module::DkgModuleConfig, EventBroadcastSender, NodeError, Result};
use crate::election_module::{MinerElection, MinerElectionResult};

pub mod broadcast_module;
pub mod credit_model_module;
pub mod dkg_module;
pub mod farmer_harvester_module;
pub mod farmer_module;
pub mod indexer_module;
pub mod mempool_module;
pub mod mining_module;
pub mod reputation_module;
pub mod state_module;
pub mod swarm_module;
pub mod election_module;

pub async fn setup_runtime_components(
    original_config: &NodeConfig,
    events_tx: UnboundedSender<Event>,
    mut mempool_events_rx: Receiver<Event>,
    vrrbdb_events_rx: Receiver<Event>,
    network_events_rx: Receiver<Event>,
    controller_events_rx: Receiver<Event>,
    miner_events_rx: Receiver<Event>,
    jsonrpc_events_rx: Receiver<Event>,
    dkg_events_rx: Receiver<Event>,
<<<<<<< HEAD
    indexer_events_rx: Receiver<Event>,
=======
    miner_election_events_rx: Receiver<Event>,
    quorum_election_events_rx: Receiver<Event>,
    conflict_resolution_events_rx: Receiver<Event>,
>>>>>>> 9ee3d7d6
) -> Result<(
    NodeConfig,
    Option<JoinHandle<Result<()>>>,
    Option<JoinHandle<Result<()>>>,
    Option<JoinHandle<Result<()>>>,
    Option<JoinHandle<Result<()>>>,
    Option<JoinHandle<Result<()>>>,
    Option<JoinHandle<Result<()>>>,
    Option<JoinHandle<Result<()>>>,
<<<<<<< HEAD
=======
    Option<JoinHandle<Result<()>>>,
    Option<JoinHandle<Result<()>>>,
>>>>>>> 9ee3d7d6
)> {
    let mut config = original_config.clone();

    let mempool = LeftRightMempool::new();
    let mempool_read_handle_factory = mempool.factory();

    let mempool_module = MempoolModule::new(MempoolModuleConfig {
        mempool,
        events_tx: events_tx.clone(),
    });

    let mut mempool_module_actor = ActorImpl::new(mempool_module);

    let mempool_handle = tokio::spawn(async move {
        mempool_module_actor
            .start(&mut mempool_events_rx)
            .await
            .map_err(|err| NodeError::Other(err.to_string()))
    });

    let mempool_handle = Some(mempool_handle);

    let (state_read_handle, state_handle) = setup_state_store(
        &config,
        events_tx.clone(),
        vrrbdb_events_rx,
        mempool_read_handle_factory.clone(),
    )
    .await?;

    let mut gossip_handle = None;

    if !config.disable_networking {
        let (new_gossip_handle, gossip_addr) = setup_gossip_network(
            &config,
            events_tx.clone(),
            network_events_rx,
            controller_events_rx,
            state_read_handle.clone(),
        )
        .await?;

        gossip_handle = new_gossip_handle;
        // broadcast_controller_handle = new_broadcast_controller_handle;
        config.udp_gossip_address = gossip_addr;
    }

    let (jsonrpc_server_handle, resolved_jsonrpc_server_addr) = setup_rpc_api_server(
        &config,
        events_tx.clone(),
        state_read_handle.clone(),
        mempool_read_handle_factory.clone(),
        jsonrpc_events_rx,
    )
    .await?;

    config.jsonrpc_server_address = resolved_jsonrpc_server_addr;

    info!("JSON-RPC server address: {}", config.jsonrpc_server_address);

    let miner_handle = setup_mining_module(
        &config,
        events_tx.clone(),
        state_read_handle.clone(),
        mempool_read_handle_factory.clone(),
        miner_events_rx,
    )?;

    let dkg_handle = setup_dkg_module(&config, events_tx.clone(), dkg_events_rx)?;

<<<<<<< HEAD
    let indexer_handle =
        setup_indexer_module(&config, indexer_events_rx, mempool_read_handle_factory)?;
=======
    let claim: Claim = config.keypair.clone().into();
    let miner_election_handle = setup_miner_election_module(
        &config, 
        events_tx.clone(), 
        miner_election_events_rx, 
        state_read_handle.clone(),
        claim.clone()
    )?;
    
    let quorum_election_handle = setup_quorum_election_module(
        &config, 
        events_tx.clone(), 
        quorum_election_events_rx,
        state_read_handle.clone(),
        claim.clone()
    )?;

    let conflict_resolution_handle = setup_conflict_resolution_module(
        &config, 
        events_tx.clone(), 
        conflict_resolution_events_rx,
        state_read_handle.clone(),
        cliam.clone()
    )?;
>>>>>>> 9ee3d7d6

    Ok((
        config,
        mempool_handle,
        state_handle,
        gossip_handle,
        jsonrpc_server_handle,
        miner_handle,
<<<<<<< HEAD
        indexer_handle,
        None,
=======
        dkg_handle,
        miner_election_handle,
        quorum_election_handle,
        conflict_resolution_handle
>>>>>>> 9ee3d7d6
    ))
}

fn setup_event_routing_system() -> EventRouter {
    let mut event_router = EventRouter::default();

    event_router
}

async fn setup_gossip_network(
    config: &NodeConfig,
    events_tx: UnboundedSender<DirectedEvent>,
    mut network_events_rx: Receiver<Event>,
    mut controller_events_rx: Receiver<Event>,
    vrrbdb_read_handle: VrrbDbReadHandle,
) -> Result<(Option<JoinHandle<Result<()>>>, SocketAddr)> {
    let broadcast_module = BroadcastModule::new(BroadcastModuleConfig {
        events_tx: events_tx.clone(),
        vrrbdb_read_handle,
        udp_gossip_address_port: config.udp_gossip_address.port(),
        raptorq_gossip_address_port: config.raptorq_gossip_address.port(),
        node_type: config.node_type,
        node_id: config.id.as_bytes().to_vec(),
    })
    .await?;

    let addr = broadcast_module.local_addr();

    let (controller_tx, controller_rx) =
        tokio::sync::mpsc::channel::<Event>(BROADCAST_CONTROLLER_BUFFER_SIZE);

    let broadcast_engine = BroadcastEngine::new(config.udp_gossip_address.port(), 32)
        .await
        .map_err(|err| NodeError::Other(format!("unable to setup broadcast engine: {:?}", err)))?;

    // let mut bcast_controller = BroadcastEngineController::new(broadcast_engine);

    // NOTE: starts the listening loop
    // let broadcast_controller_handle = tokio::spawn(async move {
    //     bcast_controller
    //         .listen(controller_tx, controller_events_rx)
    //         .await
    // });

    let mut broadcast_module_actor = ActorImpl::new(broadcast_module);

    let broadcast_handle = tokio::spawn(async move {
        broadcast_module_actor
            .start(&mut network_events_rx)
            .await
            .map_err(|err| NodeError::Other(err.to_string()))
    });

    Ok((
        Some(broadcast_handle),
        // Some(broadcast_controller_handle),
        addr,
    ))
}

async fn setup_state_store(
    config: &NodeConfig,
    events_tx: EventBroadcastSender,
    mut state_events_rx: Receiver<Event>,
    mempool_read_handle_factory: MempoolReadHandleFactory,
) -> Result<(VrrbDbReadHandle, Option<JoinHandle<Result<()>>>)> {
    let mut vrrbdb_config = VrrbDbConfig::default();

    if config.db_path() != &vrrbdb_config.path {
        vrrbdb_config.with_path(config.db_path().to_path_buf());
    }

    let db = storage::vrrbdb::VrrbDb::new(vrrbdb_config);

    let vrrbdb_read_handle = db.read_handle();

    let state_module = StateModule::new(state_module::StateModuleConfig { events_tx, db });

    let mut state_module_actor = ActorImpl::new(state_module);

    let state_handle = tokio::spawn(async move {
        state_module_actor
            .start(&mut state_events_rx)
            .await
            .map_err(|err| NodeError::Other(err.to_string()))
    });

    Ok((vrrbdb_read_handle, Some(state_handle)))
}

async fn setup_rpc_api_server(
    config: &NodeConfig,
    events_tx: EventBroadcastSender,
    vrrbdb_read_handle: VrrbDbReadHandle,
    mempool_read_handle_factory: MempoolReadHandleFactory,
    mut jsonrpc_events_rx: Receiver<Event>,
) -> Result<(Option<JoinHandle<Result<()>>>, SocketAddr)> { let jsonrpc_server_config = JsonRpcServerConfig {
        address: config.jsonrpc_server_address,
        node_type: config.node_type,
        events_tx,
        vrrbdb_read_handle,
        mempool_read_handle_factory,
    };

    let (jsonrpc_server_handle, resolved_jsonrpc_server_addr) =
        JsonRpcServer::run(&jsonrpc_server_config)
            .await
            .map_err(|err| NodeError::Other(format!("unable to satrt JSON-RPC server: {}", err)))?;

    let jsonrpc_server_handle = Some(tokio::spawn(async move {
        if let Ok(evt) = jsonrpc_events_rx.recv().await {
            if let Event::Stop = evt {
                jsonrpc_server_handle.stop();
                return Ok(());
            }
        }
        Ok(())
    }));

    Ok((jsonrpc_server_handle, resolved_jsonrpc_server_addr))
}

fn setup_mining_module(
    config: &NodeConfig,
    events_tx: UnboundedSender<DirectedEvent>,
    vrrbdb_read_handle: VrrbDbReadHandle,
    mempool_read_handle_factory: MempoolReadHandleFactory,
    mut miner_events_rx: Receiver<Event>,
) -> Result<Option<JoinHandle<Result<()>>>> {
    let (_, miner_secret_key) = config.keypair.get_secret_keys();
    let (_, miner_public_key) = config.keypair.get_public_keys();

    let address = Address::new(*miner_public_key).to_string();

    let miner_config = MinerConfig {
        secret_key: *miner_secret_key,
        public_key: *miner_public_key,
        address,
    };

    let miner = miner::Miner::new(miner_config);

    let module_config = MiningModuleConfig {
        miner,
        events_tx,
        vrrbdb_read_handle,
        mempool_read_handle_factory,
    };

    let module = MiningModule::new(module_config);

    let mut miner_module_actor = ActorImpl::new(module);

    let miner_handle = tokio::spawn(async move {
        miner_module_actor
            .start(&mut miner_events_rx)
            .await
            .map_err(|err| NodeError::Other(err.to_string()))
    });

    Ok(Some(miner_handle))
}

fn setup_dkg_module(
    config: &NodeConfig,
    events_tx: UnboundedSender<DirectedEvent>,
    mut dkg_events_rx: Receiver<Event>,
) -> Result<Option<JoinHandle<Result<()>>>> {
    let mut module = dkg_module::DkgModule::new(
        0,
        config.node_type,
        config.keypair.validator_kp.0.clone(),
        DkgModuleConfig {
            quorum_type: Some(Farmer),
            quorum_size: 30,
            /* Need to be decided either will be preconfigured or decided by
             * Bootstrap Node */
            quorum_threshold: 15,
            /* Need to be decided either will be preconfigured or decided
             * by Bootstrap Node */
        },
        config.rendezvous_local_address,
        config.rendezvous_local_address,
        config.udp_gossip_address.port(),
        events_tx,
    );
    if let Ok(dkg_module) = module {
        let mut dkg_module_actor = ActorImpl::new(dkg_module);
        let dkg_handle = tokio::spawn(async move {
            dkg_module_actor
                .start(&mut dkg_events_rx)
                .await
                .map_err(|err| NodeError::Other(err.to_string()))
        });
        return Ok(Some(dkg_handle));
    } else {
        Err(NodeError::Other(String::from(
            "Failed to instantiate dkg module",
        )))
    }
}

<<<<<<< HEAD
fn setup_indexer_module(
    config: &NodeConfig,
    mut indexer_events_rx: Receiver<Event>,
    mempool_read_handle_factory: MempoolReadHandleFactory,
) -> Result<Option<JoinHandle<Result<()>>>> {
    let config = IndexerModuleConfig {
        mempool_read_handle_factory,
    };

    let mut module = indexer_module::IndexerModule::new(config);

    let mut indexer_module_actor = ActorImpl::new(module);

    let indexer_handle = tokio::spawn(async move {
        indexer_module_actor
            .start(&mut indexer_events_rx)
            .await
            .map_err(|err| NodeError::Other(err.to_string()))
    });

    Ok(Some(indexer_handle))
=======
fn setup_miner_election_module(
    config: &NodeConfig,
    events_tx: UnboundedSender<DirectedEvent>,
    mut miner_election_events_rx: Receiver<Event>,
    db_read_handle: VrrbDbReadHandle,
    local_claim: Claim,
) -> Result<Option<JoinHandle<Result<()>>>> {

    let module_config = ElectionModuleConfig {
        db_read_handle,
        events_tx,
        local_claim,
    };
    
    let module: ElectionModule<MinerElection, MinerElectionResult> = {
        ElectionModule::new(ElectionModuleConfig)
    };

    let mut miner_election_module_actor = ActorImpl::new(module);
    let miner_election_module_handle = tokio::spawn(async move {
        miner_election_module_actor
            .start(&mut miner_election_events_rx)
            .await 
            .map_err(|err| NodeError::Other(err.to_string()))
    });

    return Ok(Some(miner_election_module_handle));
}

fn setup_quorum_election_module(
    config: &NodeConfig,
    events_tx: UnboundedSender<DirectedEvent>,
    mut quourum_election_events_rx: Receiver<Event>,
    db_read_handle: VrrbDbReadHandle,
    local_claim: Claim,
) -> Result<Option<JoinHandle<Result<()>>>> {
    let module_config = ElectionModuleConfig {
        db_read_handle,
        events_tx,
        local_claim,
    };
    
    let module: ElectionModule<QuorumElection, QuorumElectionResult> = {
        ElectionModule::new(ElectionModuleConfig)
    };

    let mut quorum_election_module_actor = ActorImpl::new(module);
    let quorum_election_module_handle = tokio::spawn(async move {
        quorum_election_module_actor
            .start(&mut quorum_election_events_rx)
            .await 
            .map_err(|err| NodeError::Other(err.to_string()))
    });

    return Ok(Some(quorum_election_module_handle));
}

fn setup_conflict_resolution_module(
    config: &NodeConfig,
    events_tx: UnboundedSender<DirectedEvent>,
    mut conflict_resolution_events_rx: Receiver<Event>,
    db_read_handle: VrrbDbReadHandle,
    local_claim: Claim,
) -> Result<Option<JoinHandle<Result<()>>>> {
    let module_config = ElectionModuleConfig {
        db_read_handle,
        events_tx,
        local_claim,
    };
    
    let module: ElectionModule<ConflictResolution, ConflictResolutionResult> = {
        ElectionModule::new(ElectionModuleConfig)
    };

    let mut conflict_resolution_module_actor = ActorImpl::new(module);
    let conflict_resolution_module_handle = tokio::spawn(async move {
        conflict_resolution_module_actor
            .start(&mut conflict_resolution_events_rx)
            .await 
            .map_err(|err| NodeError::Other(err.to_string()))
    });

    return Ok(Some(quorum_election_module_handle));
>>>>>>> 9ee3d7d6
}

fn setup_farmer_module() -> Result<Option<JoinHandle<Result<()>>>> {
    Ok(None)
}

fn setup_harvester_module() -> Result<Option<JoinHandle<Result<()>>>> {
    Ok(None)
}

fn setup_reputation_module() -> Result<Option<JoinHandle<Result<()>>>> {
    Ok(None)
}

fn setup_credit_model_module() -> Result<Option<JoinHandle<Result<()>>>> {
    Ok(None)
}<|MERGE_RESOLUTION|>--- conflicted
+++ resolved
@@ -52,13 +52,10 @@
     miner_events_rx: Receiver<Event>,
     jsonrpc_events_rx: Receiver<Event>,
     dkg_events_rx: Receiver<Event>,
-<<<<<<< HEAD
     indexer_events_rx: Receiver<Event>,
-=======
     miner_election_events_rx: Receiver<Event>,
     quorum_election_events_rx: Receiver<Event>,
     conflict_resolution_events_rx: Receiver<Event>,
->>>>>>> 9ee3d7d6
 ) -> Result<(
     NodeConfig,
     Option<JoinHandle<Result<()>>>,
@@ -68,11 +65,8 @@
     Option<JoinHandle<Result<()>>>,
     Option<JoinHandle<Result<()>>>,
     Option<JoinHandle<Result<()>>>,
-<<<<<<< HEAD
-=======
-    Option<JoinHandle<Result<()>>>,
-    Option<JoinHandle<Result<()>>>,
->>>>>>> 9ee3d7d6
+    Option<JoinHandle<Result<()>>>,
+    Option<JoinHandle<Result<()>>>,
 )> {
     let mut config = original_config.clone();
 
@@ -143,10 +137,8 @@
 
     let dkg_handle = setup_dkg_module(&config, events_tx.clone(), dkg_events_rx)?;
 
-<<<<<<< HEAD
     let indexer_handle =
         setup_indexer_module(&config, indexer_events_rx, mempool_read_handle_factory)?;
-=======
     let claim: Claim = config.keypair.clone().into();
     let miner_election_handle = setup_miner_election_module(
         &config, 
@@ -171,7 +163,6 @@
         state_read_handle.clone(),
         cliam.clone()
     )?;
->>>>>>> 9ee3d7d6
 
     Ok((
         config,
@@ -180,15 +171,11 @@
         gossip_handle,
         jsonrpc_server_handle,
         miner_handle,
-<<<<<<< HEAD
         indexer_handle,
-        None,
-=======
         dkg_handle,
         miner_election_handle,
         quorum_election_handle,
         conflict_resolution_handle
->>>>>>> 9ee3d7d6
     ))
 }
 
@@ -391,7 +378,6 @@
     }
 }
 
-<<<<<<< HEAD
 fn setup_indexer_module(
     config: &NodeConfig,
     mut indexer_events_rx: Receiver<Event>,
@@ -413,7 +399,7 @@
     });
 
     Ok(Some(indexer_handle))
-=======
+
 fn setup_miner_election_module(
     config: &NodeConfig,
     events_tx: UnboundedSender<DirectedEvent>,
@@ -497,7 +483,6 @@
     });
 
     return Ok(Some(quorum_election_module_handle));
->>>>>>> 9ee3d7d6
 }
 
 fn setup_farmer_module() -> Result<Option<JoinHandle<Result<()>>>> {
