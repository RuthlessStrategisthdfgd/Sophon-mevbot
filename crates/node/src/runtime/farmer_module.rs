use std::{collections::HashSet, net::SocketAddr, str::FromStr};

use async_trait::async_trait;
use bincode::config;
use crossbeam_channel::Sender;
use events::{Event, EventMessage, EventPublisher, JobResult};
use mempool::mempool::{LeftRightMempool, TxnStatus};
use primitives::{GroupPublicKey, NodeIdx, PeerId, QuorumThreshold};
use signer::signer::SignatureProvider;
use telemetry::info;
use theater::{ActorId, ActorLabel, ActorState, Handler};
use vrrb_core::{
    keypair::KeyPair,
    txn::{TransactionDigest, Txn},
};

use crate::scheduler::Job;

pub const PULL_TXN_BATCH_SIZE: usize = 100;

/// The FarmerModule is responsible to validate and vote on transactions within
/// mempool.
///
/// Properties:
///
/// * `tx_mempool`: `tx_mempool` is a `LeftRightMempool` struct that represents
///   the transaction mempool
/// of the `FarmerModule`. It is used to store and manage pending transactions
/// before they are voted.
/// * `group_public_key`: The `group_public_key` property is a distributed group
///   generated public key used
/// for combining votes on threshold.
/// `quorum_threshold` property to determine the minimum number of votes
/// required to certify Txn
/// * `sig_provider`: The `sig_provider` property is an optional
///   `SignatureProvider` that can be used to
/// sign messages or transactions in the `FarmerModule`. It is likely used for
/// cryptographic operations related to the farmer's participation in the
/// network.
/// * `farmer_id`: `farmer_id` is a variable of type `PeerId` which represents
///   the unique identifier of
/// the farmer node in the network. It is likely used to distinguish this node
/// from other nodes in the network and to facilitate communication between
/// nodes.
/// * `farmer_node_idx`: `farmer_node_idx` is a property that represents the
///   index of the farmer node in
/// the network. It is likely used to identify the position of the farmer node
/// in the network topology and to facilitate communication and coordination
/// with other nodes in the network.
/// * `status`: The `status` property is an instance of the `ActorState` enum,
///   which represents the
/// current state of the `FarmerModule` actor. The possible states are defined
/// by the enum variants.
/// * `label`: The `label` property is of type `ActorLabel` and is used to
///   identify the type of actor
/// this struct represents. It is likely an enum that defines different types of
/// actors in the system.
/// * `id`: The `id` property is an `ActorId` which is a unique identifier for
///   the `FarmerModule` actor
/// instance. It is used to distinguish this actor from other actors in the
/// system.
/// * `broadcast_events_tx`: `broadcast_events_tx` is an `UnboundedSender` that
///   is used to send events
/// to other actors in the system. It is unbounded, meaning that it can hold an
/// unlimited number of events until they are consumed by the receiving actors.
/// * `quorum_threshold`: The `quorum_threshold` property is a value that
///   represents the minimum number
/// of nodes required to reach consensus in the network. In other words, if the
/// number of nodes that agree on a particular decision is less than the
/// `quorum_threshold`, the decision is not considered valid. This is often used
/// * `sync_jobs_sender`: `sync_jobs_sender` is a `Sender` object used to send
///   synchronous jobs to the
/// `FarmerModule` actor. It is used to communicate with other actors in the
/// system and coordinate their actions. The `Sender` object is part of Rust's
/// standard library and is used to send messages between
/// * `async_jobs_sender`: `async_jobs_sender` is a property of the
///   `FarmerModule` struct. It is of type
/// `Sender<Job>`, which is a channel sender used to send asynchronous jobs to
/// the module. This property is likely used to handle tasks that can be
/// executed in the background without blocking the main
pub struct FarmerModule {
    pub tx_mempool: LeftRightMempool,
    pub group_public_key: GroupPublicKey,
    pub sig_provider: Option<SignatureProvider>,
    pub farmer_id: PeerId,
    pub farmer_node_idx: NodeIdx,
    pub harvester_peers: HashSet<SocketAddr>,
    status: ActorState,
    _label: ActorLabel,
    id: ActorId,
    broadcast_events_tx: EventPublisher,
    quorum_threshold: QuorumThreshold,
    sync_jobs_sender: Sender<Job>,
    _async_jobs_sender: Sender<Job>,
}

impl FarmerModule {
    pub fn new(
        sig_provider: Option<SignatureProvider>,
        group_public_key: GroupPublicKey,
        farmer_id: PeerId,
        farmer_node_idx: NodeIdx,
        broadcast_events_tx: EventPublisher,
        quorum_threshold: QuorumThreshold,
        sync_jobs_sender: Sender<Job>,
        async_jobs_sender: Sender<Job>,
    ) -> Self {
        let lrmpooldb = LeftRightMempool::new();
        Self {
            sig_provider,
            tx_mempool: lrmpooldb,
            status: ActorState::Stopped,
            _label: String::from("Farmer"),
            id: uuid::Uuid::new_v4().to_string(),
            group_public_key,
            farmer_id,
            farmer_node_idx,
            broadcast_events_tx,
            quorum_threshold,
            sync_jobs_sender,
<<<<<<< HEAD
            _async_jobs_sender: async_jobs_sender,
        }
=======
            async_jobs_sender,
            harvester_peers: Default::default(),
        };
        farmer
>>>>>>> 2ba12264
    }

    pub fn insert_txn(&mut self, txn: Txn) {
        let _ = self.tx_mempool.insert(txn);
    }

    /// This function updates the status of a transaction in a transaction
    /// mempool.
    ///
    /// Arguments:
    ///
    /// * `txn_id`: The `txn_id` parameter is of type `TransactionDigest` and
    ///   represents the unique
    /// identifier of a transaction.
    /// * `status`: The `status` parameter is of type `TxnStatus`, which is an
    ///   enum representing the
    /// status of a transaction.
    pub fn update_txn_status(&mut self, txn_id: TransactionDigest, status: TxnStatus) {
        let txn_record_opt = self.tx_mempool.get(&txn_id);
        if let Some(mut txn_record) = txn_record_opt {
            txn_record.status = status;
            self.remove_txn(txn_id);
            self.insert_txn(txn_record.txn);
        }
    }

    pub fn remove_txn(&mut self, txn_id: TransactionDigest) {
        let _ = self.tx_mempool.remove(&txn_id);
    }

    pub fn name(&self) -> String {
        String::from("FarmerHarvester module")
    }
}

#[async_trait]
impl Handler<EventMessage> for FarmerModule {
    fn id(&self) -> ActorId {
        self.id.clone()
    }

    fn label(&self) -> ActorLabel {
        self.name()
    }

    fn status(&self) -> ActorState {
        self.status.clone()
    }

    fn set_status(&mut self, actor_status: ActorState) {
        self.status = actor_status;
    }

    async fn handle(&mut self, event: EventMessage) -> theater::Result<ActorState> {
        match event.into() {
            Event::Stop => {
                return Ok(ActorState::Stopped);
            },

            Event::AddHarvesterPeer(peer) => {
                self.harvester_peers.insert(peer);
            },
            Event::RemoveHarvesterPeer(peer) => {
                self.harvester_peers.remove(&peer);
            },
            //Event  "Farm" fetches a batch of transactions from a transaction mempool and sends
            // them to scheduler to get it validated and voted
            Event::Farm => {
                let txns = self.tx_mempool.fetch_txns(PULL_TXN_BATCH_SIZE);
                if let Some(sig_provider) = self.sig_provider.clone() {
                    let _ = self.sync_jobs_sender.send(Job::Farm((
                        txns,
                        self.farmer_id.clone(),
                        self.farmer_node_idx,
                        self.group_public_key.clone(),
                        sig_provider,
                        self.quorum_threshold,
                    )));
                }
            },
            // Receive the Vote from scheduler
            Event::ProcessedVotes(JobResult::Votes((votes, farmer_quorum_threshold))) => {
                for vote in votes.iter().flatten() {
                    let _ = self
                        .broadcast_events_tx
                        .send(Event::Vote(vote.clone(), farmer_quorum_threshold).into())
                        .await;
                }
            },
            Event::NoOp => {},
            _ => {},
        }

        Ok(ActorState::Running)
    }

    fn on_stop(&self) {
        info!(
            "{}-{} received stop signal. Stopping",
            self.name(),
            self.label()
        );
    }
}

pub trait QuorumMember {}
// TODO: Move this to primitives
pub type QuorumId = String;
pub type QuorumPubkey = String;

#[cfg(test)]
mod tests {
    use std::{
        collections::{HashMap, HashSet},
        thread,
    };

    use dkg_engine::{test_utils, types::config::ThresholdConfig};
    use events::{Event, EventMessage, JobResult, DEFAULT_BUFFER};
    use lazy_static::lazy_static;
    use primitives::Address;
    use secp256k1::Message;
    use signer::signer::SignatureProvider;
    use storage::vrrbdb::{VrrbDb, VrrbDbConfig};
    use theater::{Actor, ActorImpl, ActorState};
    use validator::validator_core_manager::ValidatorCoreManager;
    use vrrb_core::{
        account::Account,
        keypair::KeyPair,
        txn::{NewTxnArgs, Txn},
    };

    use crate::{
        farmer_module::FarmerModule,
        scheduler::{Job, JobSchedulerController},
    };

    #[tokio::test]
    async fn farmer_module_starts_and_stops() {
        let (broadcast_events_tx, _) = tokio::sync::mpsc::channel::<EventMessage>(DEFAULT_BUFFER);
        let (_, _clear_filter_rx) = tokio::sync::mpsc::unbounded_channel::<Event>();
        let (sync_jobs_sender, _) = crossbeam_channel::unbounded::<Job>();
        let (async_jobs_sender, _) = crossbeam_channel::unbounded::<Job>();

        let (_sync_jobs_status_sender, _sync_jobs_status_receiver) =
            crossbeam_channel::unbounded::<JobResult>();
        let (_async_jobs_status_sender, _async_jobs_status_receiver) =
            crossbeam_channel::unbounded::<JobResult>();
        let farmer_module = FarmerModule::new(
            None,
            vec![],
            vec![],
            0,
            broadcast_events_tx,
            2,
            sync_jobs_sender,
            async_jobs_sender,
        );
        let mut farmer_swarm_module = ActorImpl::new(farmer_module);

        let (ctrl_tx, mut ctrl_rx) =
            tokio::sync::broadcast::channel::<EventMessage>(DEFAULT_BUFFER);

        assert_eq!(farmer_swarm_module.status(), ActorState::Stopped);

        let handle = tokio::spawn(async move {
            farmer_swarm_module.start(&mut ctrl_rx).await.unwrap();
            assert_eq!(farmer_swarm_module.status(), ActorState::Terminating);
        });

        ctrl_tx.send(Event::Stop.into()).unwrap();
        handle.await.unwrap();
    }
    lazy_static! {
        static ref STATE_SNAPSHOT: HashMap<Address, Account> = HashMap::new();
    }

    #[tokio::test]
    async fn farmer_farm_cast_vote() {
        let (events_tx, _) = tokio::sync::mpsc::channel::<EventMessage>(DEFAULT_BUFFER);

        let (broadcast_events_tx, _) = tokio::sync::mpsc::channel::<EventMessage>(DEFAULT_BUFFER);

        let (_, _clear_filter_rx) = tokio::sync::mpsc::channel::<EventMessage>(DEFAULT_BUFFER);

        let (sync_jobs_sender, sync_jobs_receiver) = crossbeam_channel::unbounded::<Job>();
        let (async_jobs_sender, async_jobs_receiver) = crossbeam_channel::unbounded::<Job>();

        let mut db_config = VrrbDbConfig::default();
        let temp_dir_path = std::env::temp_dir();
        let db_path = temp_dir_path.join(vrrb_core::helpers::generate_random_string());
        db_config.with_path(db_path);
        let db = VrrbDb::new(db_config);
        let vrrbdb_read_handle = db.read_handle();

        let mut job_scheduler = JobSchedulerController::new(
            vec![0],
            events_tx,
            sync_jobs_receiver,
            async_jobs_receiver,
            ValidatorCoreManager::new(8).unwrap(),
            vrrbdb_read_handle,
        );
        thread::spawn(move || {
            job_scheduler.execute_sync_jobs();
        });
        let mut dkg_engines = test_utils::generate_dkg_engine_with_states().await;
        let dkg_engine = dkg_engines.pop().unwrap();
        let group_public_key = dkg_engine
            .dkg_state
            .public_key_set
            .clone()
            .unwrap()
            .public_key()
            .to_bytes()
            .to_vec();
        let sig_provider = SignatureProvider {
            dkg_state: std::sync::Arc::new(std::sync::RwLock::new(dkg_engine.dkg_state)),
            quorum_config: ThresholdConfig {
                threshold: 2,
                upper_bound: 4,
            },
        };
        let mut farmer = FarmerModule::new(
            Some(sig_provider),
            group_public_key,
            dkg_engine.secret_key.public_key().to_bytes().to_vec(),
            1,
            broadcast_events_tx,
            2,
            sync_jobs_sender,
            async_jobs_sender,
        );
        let keypair = KeyPair::random();
        let mut txns = HashSet::<Txn>::new();

        let receiver_address = String::from("bbb1");
        let txn_amount: u128 = 1010101;

        for n in 1..101 {
            let sig = keypair.miner_kp.0.sign_ecdsa(Message::from_hashed_data::<
                secp256k1::hashes::sha256::Hash,
            >(
                b"
    vrrb",
            ));

            let txn = Txn::new(NewTxnArgs {
                timestamp: 0,
                sender_address: String::from("aaa1"),
                sender_public_key: keypair.get_miner_public_key().clone(),
                receiver_address: receiver_address.clone(),
                token: None,
                amount: txn_amount + n,
                validators: Some(HashMap::<String, bool>::new()),
                nonce: 0,
                signature: sig,
            });
            txns.insert(txn);
        }

        let _ = farmer.tx_mempool.extend(txns);

        let mut farmer_swarm_module = ActorImpl::new(farmer);
        let (ctrl_tx, mut ctrl_rx) = tokio::sync::broadcast::channel::<EventMessage>(10000);
        assert_eq!(farmer_swarm_module.status(), ActorState::Stopped);

        let handle = tokio::spawn(async move {
            farmer_swarm_module.start(&mut ctrl_rx).await.unwrap();
            assert_eq!(farmer_swarm_module.status(), ActorState::Terminating);
        });

        ctrl_tx.send(Event::Farm.into()).unwrap();
        ctrl_tx.send(Event::Stop.into()).unwrap();
        handle.await.unwrap();
    }
}<|MERGE_RESOLUTION|>--- conflicted
+++ resolved
@@ -1,7 +1,6 @@
-use std::{collections::HashSet, net::SocketAddr, str::FromStr};
+use std::{collections::HashSet, net::SocketAddr};
 
 use async_trait::async_trait;
-use bincode::config;
 use crossbeam_channel::Sender;
 use events::{Event, EventMessage, EventPublisher, JobResult};
 use mempool::mempool::{LeftRightMempool, TxnStatus};
@@ -9,10 +8,7 @@
 use signer::signer::SignatureProvider;
 use telemetry::info;
 use theater::{ActorId, ActorLabel, ActorState, Handler};
-use vrrb_core::{
-    keypair::KeyPair,
-    txn::{TransactionDigest, Txn},
-};
+use vrrb_core::txn::{TransactionDigest, Txn};
 
 use crate::scheduler::Job;
 
@@ -91,7 +87,7 @@
     broadcast_events_tx: EventPublisher,
     quorum_threshold: QuorumThreshold,
     sync_jobs_sender: Sender<Job>,
-    _async_jobs_sender: Sender<Job>,
+    async_jobs_sender: Sender<Job>,
 }
 
 impl FarmerModule {
@@ -118,15 +114,9 @@
             broadcast_events_tx,
             quorum_threshold,
             sync_jobs_sender,
-<<<<<<< HEAD
-            _async_jobs_sender: async_jobs_sender,
-        }
-=======
             async_jobs_sender,
             harvester_peers: Default::default(),
-        };
-        farmer
->>>>>>> 2ba12264
+        }
     }
 
     pub fn insert_txn(&mut self, txn: Txn) {
