use std::{
    net::SocketAddr,
    process::Command,
    sync::{Arc, RwLock},
    thread,
};

use block::Block;
use bulldag::graph::BullDag;
use crossbeam_channel::Sender;
use events::{
    Event,
    Event::BroadcastClaim,
    EventMessage,
    EventPublisher,
    EventRouter,
    EventSubscriber,
    DEFAULT_BUFFER,
};
use mempool::MempoolReadHandleFactory;
use miner::MinerConfig;
use patriecia::Database;
use primitives::{Address, NodeType, QuorumType::Farmer};
use storage::vrrbdb::{RocksDbAdapter, VrrbDbReadHandle};
use telemetry::info;
use theater::{Actor, ActorImpl};
use tokio::task::JoinHandle;
use validator::validator_core_manager::ValidatorCoreManager;
use vrrb_config::NodeConfig;
use vrrb_core::{bloom::Bloom, claim::Claim};
use vrrb_rpc::rpc::{JsonRpcServer, JsonRpcServerConfig};

use crate::{
    components::{
        dag_module::DagModule,
        dkg_module::{self, DkgModuleConfig},
        election_module::{
            ElectionModule, ElectionModuleConfig, MinerElection, MinerElectionResult,
            QuorumElection, QuorumElectionResult,
        },
        farmer_module::{self, PULL_TXN_BATCH_SIZE},
        harvester_module,
        indexer_module::{self, IndexerModuleConfig},
        mempool_module::{MempoolModule, MempoolModuleComponentConfig},
        mining_module::{MiningModule, MiningModuleConfig},
        network::{NetworkModule, NetworkModuleComponentConfig},
        scheduler::{Job, JobSchedulerController},
        state_module::{StateModule, StateModuleComponentConfig},
    },
    result::{NodeError, Result},
    RuntimeComponent, RuntimeComponents,
};

pub async fn setup_runtime_components(
    original_config: &NodeConfig,
    router: &EventRouter,
    events_tx: EventPublisher,
) -> Result<RuntimeComponents> {
    let mut config = original_config.clone();

    let mut mempool_events_rx = router.subscribe(None)?;
    let vrrbdb_events_rx = router.subscribe(None)?;
    let network_events_rx = router.subscribe(None)?;
    let controller_events_rx = router.subscribe(None)?;
    let miner_events_rx = router.subscribe(None)?;
    let farmer_events_rx = router.subscribe(None)?;
    let harvester_events_rx = router.subscribe(None)?;
    let jsonrpc_events_rx = router.subscribe(Some("json-rpc-api-control".into()))?;
    let dkg_events_rx = router.subscribe(None)?;
    let miner_election_events_rx = router.subscribe(None)?;
    let quorum_election_events_rx = router.subscribe(None)?;
    let indexer_events_rx = router.subscribe(None)?;
    let dag_events_rx = router.subscribe(None)?;
    let swarm_module_events_rx = router.subscribe(None)?;

    let dag: Arc<RwLock<BullDag<Block, String>>> = Arc::new(RwLock::new(BullDag::new()));

    let mempool_component_handle = MempoolModule::setup(MempoolModuleComponentConfig {
        events_tx: events_tx.clone(),
        mempool_events_rx,
    })
    .await?;

    let mempool_read_handle_factory = mempool_component_handle.data().clone();

    let state_component_handle = StateModule::<RocksDbAdapter>::setup(StateModuleComponentConfig {
        events_tx: events_tx.clone(),
        state_events_rx: vrrbdb_events_rx,
        node_config: config.clone(),
        dag: dag.clone(),
    })
    .await?;

    let state_read_handle = state_component_handle.data().clone();

    let network_component_handle = NetworkModule::setup(NetworkModuleComponentConfig {
        config: config.clone(),
        node_id: config.id.clone(),
        events_tx: events_tx.clone(),
        network_events_rx,
        vrrbdb_read_handle: state_read_handle.clone(),
    })
    .await?;

    let resolved_network_data = network_component_handle.data();

    config.kademlia_peer_id = Some(resolved_network_data.kademlia_peer_id);
    config.udp_gossip_address = resolved_network_data.resolved_udp_gossip_address;
    config.raptorq_gossip_address = resolved_network_data.resolved_raptorq_gossip_address;
    config.kademlia_liveness_address = resolved_network_data.resolved_kademlia_liveness_address;

    let (jsonrpc_server_handle, resolved_jsonrpc_server_addr) = setup_rpc_api_server(
        &config,
        events_tx.clone(),
        state_read_handle.clone(),
        mempool_read_handle_factory.clone(),
        jsonrpc_events_rx,
    )
    .await?;

    config.jsonrpc_server_address = resolved_jsonrpc_server_addr;

    info!("JSON-RPC server address: {}", config.jsonrpc_server_address);

    let dag: Arc<RwLock<BullDag<Block, String>>> = Arc::new(RwLock::new(BullDag::new()));

    let miner_handle = setup_mining_module(
        &config,
        events_tx.clone(),
        state_read_handle.clone(),
        mempool_read_handle_factory.clone(),
        dag.clone(),
        miner_events_rx,
    )?;

    let dkg_handle = setup_dkg_module(&config, events_tx.clone(), dkg_events_rx)?;

    let public_key = config.keypair.get_miner_public_key().to_owned();
    let signature = Claim::signature_for_valid_claim(
        public_key,
        config.public_ip_address,
        config
            .keypair
            .get_miner_secret_key()
            .secret_bytes()
            .to_vec(),
    )?;

    let claim = Claim::new(
        public_key,
        Address::new(public_key),
        config.public_ip_address,
        signature,
    )
    .map_err(NodeError::from)?;

    events_tx
        .send(Event::ClaimCreated(claim.clone()).into())
        .await?;

    let miner_election_handle = setup_miner_election_module(
        events_tx.clone(),
        miner_election_events_rx,
        state_read_handle.clone(),
        claim.clone(),
    )?;

    let quorum_election_handle = setup_quorum_election_module(
        &config,
        events_tx.clone(),
        quorum_election_events_rx,
        state_read_handle.clone(),
        claim.clone(),
    )?;

    let (sync_jobs_sender, sync_jobs_receiver) = crossbeam_channel::unbounded::<Job>();
    let (async_jobs_sender, async_jobs_receiver) = crossbeam_channel::unbounded::<Job>();

    let mut farmer_handle = None;
    let mut harvester_handle = None;

    let (events_tx, events_rx) = tokio::sync::mpsc::channel(DEFAULT_BUFFER);

    if config.node_type == NodeType::Farmer {
        farmer_handle = setup_farmer_module(
            &config,
            sync_jobs_sender,
            async_jobs_sender,
            events_tx.clone(),
            farmer_events_rx,
        )?;
    } else {
        // Setup harvester
        harvester_handle = setup_harvester_module(
            &config,
            dag.clone(),
            sync_jobs_sender,
            async_jobs_sender,
            events_tx.clone(),
            events_rx,
            state_read_handle.clone(),
            harvester_events_rx,
        )?
    };

    let valcore_manager =
        ValidatorCoreManager::new(8).map_err(|err| NodeError::Other(err.to_string()))?;

    let mut scheduler = setup_scheduler_module(
        &config,
        sync_jobs_receiver,
        async_jobs_receiver,
        valcore_manager,
        events_tx.clone(),
        state_read_handle.clone(),
    );
    let scheduler_handle = thread::spawn(move || {
        scheduler.execute_sync_jobs();
    });

    let indexer_handle =
        setup_indexer_module(&config, indexer_events_rx, mempool_read_handle_factory)?;

    let dag_handle = setup_dag_module(dag, events_tx, dag_events_rx, claim)?;

    let mut node_gui_handle = None;
    if config.gui {
        node_gui_handle = setup_node_gui(&config).await?;
    }

    info!("node gui has started");

    let runtime_components = RuntimeComponents {
        node_config: config,
        mempool_handle: Some(mempool_component_handle.handle()),
        state_handle: Some(state_component_handle.handle()),
        gossip_handle: Some(network_component_handle.handle()),
        //
        // TODO: re-enable these
        jsonrpc_server_handle: None,
        miner_handle: None,
        dkg_handle: None,
        miner_election_handle: None,
        quorum_election_handle: None,
        farmer_handle: None,
        harvester_handle: None,
        indexer_handle: None,
        dag_handle: None,
        raptor_handle: None,
        scheduler_handle: None,
        node_gui_handle: None,
    };

    Ok(runtime_components)
}

async fn setup_rpc_api_server<'a, D: 'static + Database>(
    config: &NodeConfig,
    events_tx: EventPublisher,
    vrrbdb_read_handle: VrrbDbReadHandle<D>,
    mempool_read_handle_factory: MempoolReadHandleFactory,
    mut jsonrpc_events_rx: EventSubscriber,
) -> Result<(Option<JoinHandle<Result<()>>>, SocketAddr)> {
    let jsonrpc_server_config = JsonRpcServerConfig {
        address: config.jsonrpc_server_address,
        node_type: config.node_type,
        events_tx,
        vrrbdb_read_handle,
        mempool_read_handle_factory,
    };

    let (jsonrpc_server_handle, resolved_jsonrpc_server_addr) =
        JsonRpcServer::run(&jsonrpc_server_config)
            .await
            .map_err(|err| NodeError::Other(format!("unable to start JSON-RPC server: {err}")))?;

    let jsonrpc_server_handle = tokio::spawn(async move {
        if let Ok(evt) = jsonrpc_events_rx.recv().await {
            if let Event::Stop = evt.into() {
                jsonrpc_server_handle.stop().map_err(|err| {
                    NodeError::Other(format!("JSON-RPC event has stopped: {err}"))
                })?;
                return Ok(());
            }
        }

        Ok(())
    });

    info!(
        "JSON-RPC server started at {}",
        resolved_jsonrpc_server_addr
    );

    let jsonrpc_server_handle = Some(jsonrpc_server_handle);

    Ok((jsonrpc_server_handle, resolved_jsonrpc_server_addr))
}

fn setup_mining_module<D: Database + 'static>(
    config: &NodeConfig,
    events_tx: EventPublisher,
    vrrbdb_read_handle: VrrbDbReadHandle<D>,
    mempool_read_handle_factory: MempoolReadHandleFactory,
    dag: Arc<RwLock<BullDag<Block, String>>>,
    mut miner_events_rx: EventSubscriber,
) -> Result<Option<JoinHandle<Result<()>>>> {
    let (_, miner_secret_key) = config.keypair.get_secret_keys();
    let (_, miner_public_key) = config.keypair.get_public_keys();

    let _address = Address::new(*miner_public_key).to_string();
    let miner_config = MinerConfig {
        secret_key: *miner_secret_key,
        public_key: *miner_public_key,
        ip_address: config.public_ip_address,
        dag,
    };

    let miner = miner::Miner::new(miner_config).map_err(NodeError::from)?;
    let module_config = MiningModuleConfig {
        miner,
        events_tx,
        vrrbdb_read_handle,
        mempool_read_handle_factory,
    };

    let module = MiningModule::new(module_config);

    let mut miner_module_actor = ActorImpl::new(module);

    let miner_handle = tokio::spawn(async move {
        miner_module_actor
            .start(&mut miner_events_rx)
            .await
            .map_err(|err| NodeError::Other(err.to_string()))
    });

    Ok(Some(miner_handle))
}

fn setup_dkg_module(
    config: &NodeConfig,
    events_tx: EventPublisher,
    mut dkg_events_rx: EventSubscriber,
) -> Result<Option<JoinHandle<Result<()>>>> {
    let module = dkg_module::DkgModule::new(
        0,
        config.node_type,
        config.keypair.validator_kp.0.clone(),
        DkgModuleConfig {
            quorum_type: Some(Farmer),
            quorum_size: 30,
            /* Need to be decided either will be preconfigured or decided by
             * Bootstrap Node */
            quorum_threshold: 15,
            /* Need to be decided either will be preconfigured or decided
             * by Bootstrap Node */
        },
        config.rendezvous_local_address,
        config.rendezvous_local_address,
        config.udp_gossip_address.port(),
        events_tx,
    );

    if let Ok(dkg_module) = module {
        let mut dkg_module_actor = ActorImpl::new(dkg_module);
        let dkg_handle = tokio::spawn(async move {
            dkg_module_actor
                .start(&mut dkg_events_rx)
                .await
                .map_err(|err| NodeError::Other(err.to_string()))
        });
        Ok(Some(dkg_handle))
    } else {
        Err(NodeError::Other(String::from(
            "Failed to instantiate dkg module",
        )))
    }
}

fn setup_miner_election_module<D: Database + 'static>(
    events_tx: EventPublisher,
    mut miner_election_events_rx: EventSubscriber,
    db_read_handle: VrrbDbReadHandle<D>,
    local_claim: Claim,
) -> Result<Option<JoinHandle<Result<()>>>> {
    let module_config = ElectionModuleConfig {
        db_read_handle,
        events_tx,
        local_claim,
    };
<<<<<<< HEAD
    let module: ElectionModule<MinerElection, MinerElectionResult, D> =
        { ElectionModule::<MinerElection, MinerElectionResult, D>::new(module_config) };
=======

    let module: ElectionModule<MinerElection, MinerElectionResult> =
        { ElectionModule::<MinerElection, MinerElectionResult>::new(module_config) };
>>>>>>> a80de54a

    let mut miner_election_module_actor = ActorImpl::new(module);
    let miner_election_module_handle = tokio::spawn(async move {
        miner_election_module_actor
            .start(&mut miner_election_events_rx)
            .await
            .map_err(|err| NodeError::Other(err.to_string()))
    });

    Ok(Some(miner_election_module_handle))
}

fn setup_quorum_election_module<D: Database + 'static>(
    _config: &NodeConfig,
    events_tx: EventPublisher,
    mut quorum_election_events_rx: EventSubscriber,
    db_read_handle: VrrbDbReadHandle<D>,
    local_claim: Claim,
) -> Result<Option<JoinHandle<Result<()>>>> {
    let module_config = ElectionModuleConfig {
        db_read_handle,
        events_tx,
        local_claim,
    };

    let module: ElectionModule<QuorumElection, QuorumElectionResult, D> =
        { ElectionModule::<QuorumElection, QuorumElectionResult, D>::new(module_config) };

    let mut quorum_election_module_actor = ActorImpl::new(module);
    let quorum_election_module_handle = tokio::spawn(async move {
        quorum_election_module_actor
            .start(&mut quorum_election_events_rx)
            .await
            .map_err(|err| NodeError::Other(err.to_string()))
    });

    Ok(Some(quorum_election_module_handle))
}

fn setup_farmer_module(
    config: &NodeConfig,
    sync_jobs_sender: Sender<Job>,
    async_jobs_sender: Sender<Job>,
    events_tx: EventPublisher,
    mut farmer_events_rx: EventSubscriber,
) -> Result<Option<JoinHandle<Result<()>>>> {
    let module = farmer_module::FarmerModule::new(
        None,
        vec![],
        config.keypair.get_peer_id().into_bytes(),
        // Farmer Node Idx should be updated either by Election or Bootstrap node should assign idx
        0,
        events_tx,
        // Quorum Threshold should be updated on the election,
        1,
        sync_jobs_sender,
        async_jobs_sender,
    );

    let mut farmer_module_actor = ActorImpl::new(module);
    let farmer_handle = tokio::spawn(async move {
        farmer_module_actor
            .start(&mut farmer_events_rx)
            .await
            .map_err(|err| NodeError::Other(err.to_string()))
    });

    Ok(Some(farmer_handle))
}

fn setup_harvester_module<D: Database + 'static>(
    config: &NodeConfig,
    dag: Arc<RwLock<BullDag<Block, String>>>,
    sync_jobs_sender: Sender<Job>,
    async_jobs_sender: Sender<Job>,
    broadcast_events_tx: EventPublisher,
    events_rx: tokio::sync::mpsc::Receiver<EventMessage>,
    vrrb_db_handle: VrrbDbReadHandle<D>,
    mut harvester_events_rx: EventSubscriber,
) -> Result<Option<JoinHandle<Result<()>>>> {
    let module = harvester_module::HarvesterModule::new(
        Bloom::new(PULL_TXN_BATCH_SIZE),
        None,
        vec![],
        events_rx,
        broadcast_events_tx,
        1,
        dag,
        sync_jobs_sender,
        async_jobs_sender,
        vrrb_db_handle,
        config.keypair.clone(),
        config.idx,
    );
    let mut harvester_module_actor = ActorImpl::new(module);
    let harvester_handle = tokio::spawn(async move {
        harvester_module_actor
            .start(&mut harvester_events_rx)
            .await
            .map_err(|err| NodeError::Other(err.to_string()))
    });
    Ok(Some(harvester_handle))
}

fn setup_dag_module(
    dag: Arc<RwLock<BullDag<Block, String>>>,
    events_tx: EventPublisher,
    mut dag_module_events_rx: EventSubscriber,
    claim: Claim,
) -> Result<Option<JoinHandle<Result<()>>>> {
    let module = DagModule::new(dag, events_tx, claim);

    let mut dag_module_actor = ActorImpl::new(module);
    let dag_module_handle = tokio::spawn(async move {
        dag_module_actor
            .start(&mut dag_module_events_rx)
            .await
            .map_err(|err| NodeError::Other(err.to_string()))
    });

    Ok(Some(dag_module_handle))
}

fn setup_indexer_module(
    _config: &NodeConfig,
    mut indexer_events_rx: EventSubscriber,
    mempool_read_handle_factory: MempoolReadHandleFactory,
) -> Result<Option<JoinHandle<Result<()>>>> {
    let config = IndexerModuleConfig {
        mempool_read_handle_factory,
    };

    let module = indexer_module::IndexerModule::new(config);

    let mut indexer_module_actor = ActorImpl::new(module);

    let indexer_handle = tokio::spawn(async move {
        indexer_module_actor
            .start(&mut indexer_events_rx)
            .await
            .map_err(|err| NodeError::Other(err.to_string()))
    });

    Ok(Some(indexer_handle))
}

fn setup_scheduler_module<D: Database>(
    config: &NodeConfig,
    sync_jobs_receiver: crossbeam_channel::Receiver<Job>,
    async_jobs_receiver: crossbeam_channel::Receiver<Job>,
    validator_core_manager: ValidatorCoreManager,
    events_tx: EventPublisher,
    vrrbdb_read_handle: VrrbDbReadHandle<D>,
) -> JobSchedulerController<D> {
    JobSchedulerController::new(
        hex::decode(config.keypair.get_peer_id()).unwrap_or(vec![]),
        events_tx,
        sync_jobs_receiver,
        async_jobs_receiver,
        validator_core_manager,
        vrrbdb_read_handle,
    )
}

fn _setup_reputation_module() -> Result<Option<JoinHandle<Result<()>>>> {
    Ok(None)
}

fn _setup_credit_model_module() -> Result<Option<JoinHandle<Result<()>>>> {
    Ok(None)
}

async fn setup_node_gui(config: &NodeConfig) -> Result<Option<JoinHandle<Result<()>>>> {
    if config.gui {
        info!("Configuring Node {}", &config.id);
        info!("Ensuring environment has required dependencies");

        match Command::new("npm").args(["version"]).status() {
            Ok(_) => info!("NodeJS is installed"),
            Err(e) => {
                return Err(NodeError::Other(format!("NodeJS is not installed: {e}")));
            },
        }

        info!("Ensuring yarn is installed");
        match Command::new("yarn").args(["--version"]).status() {
            Ok(_) => info!("Yarn is installed"),
            Err(e) => {
                let install_yarn = Command::new("npm")
                    .args(&["install", "-g", "yarn"])
                    .current_dir("infra/gui")
                    .output();

                match install_yarn {
                    Ok(_) => (),
                    Err(_) => {
                        return Err(NodeError::Other(format!("Failed to install yarn: {e}")));
                    },
                }
            },
        }

        info!("Installing dependencies");
        match Command::new("yarn")
            .args(&["install"])
            .current_dir("infra/gui")
            .status()
        {
            Ok(_) => info!("Dependencies installed successfully"),
            Err(e) => {
                return Err(NodeError::Other(format!(
                    "Failed to install dependencies: {e}"
                )));
            },
        }

        info!("Spawning UI");

        let node_gui_handle = tokio::spawn(async move {
            if let Err(err) = Command::new("yarn")
                .args(["dev"])
                .current_dir("infra/gui")
                .spawn()
            {
                telemetry::error!("Failed to spawn UI: {}", err);
            }

            Ok(())
        });

        info!("Finished spawning UI");
        Ok(Some(node_gui_handle))
    } else {
        info!("GUI not enabled");
        Ok(None)
    }
}<|MERGE_RESOLUTION|>--- conflicted
+++ resolved
@@ -9,12 +9,7 @@
 use bulldag::graph::BullDag;
 use crossbeam_channel::Sender;
 use events::{
-    Event,
-    Event::BroadcastClaim,
-    EventMessage,
-    EventPublisher,
-    EventRouter,
-    EventSubscriber,
+    Event, Event::BroadcastClaim, EventMessage, EventPublisher, EventRouter, EventSubscriber,
     DEFAULT_BUFFER,
 };
 use mempool::MempoolReadHandleFactory;
@@ -389,14 +384,8 @@
         events_tx,
         local_claim,
     };
-<<<<<<< HEAD
     let module: ElectionModule<MinerElection, MinerElectionResult, D> =
         { ElectionModule::<MinerElection, MinerElectionResult, D>::new(module_config) };
-=======
-
-    let module: ElectionModule<MinerElection, MinerElectionResult> =
-        { ElectionModule::<MinerElection, MinerElectionResult>::new(module_config) };
->>>>>>> a80de54a
 
     let mut miner_election_module_actor = ActorImpl::new(module);
     let miner_election_module_handle = tokio::spawn(async move {
