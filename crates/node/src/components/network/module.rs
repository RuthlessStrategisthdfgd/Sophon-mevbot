use std::net::SocketAddr;

use async_trait::async_trait;
<<<<<<< HEAD
use dyswarm::server::ServerConfig;
use events::{Event, EventMessage, EventPublisher, EventSubscriber};
use kademlia_dht::{Key, Node as KademliaNode, NodeData};
use patriecia::Database;
=======
use dyswarm::{
    client::{BroadcastArgs, BroadcastConfig},
    server::ServerConfig,
};
use events::{Event, EventMessage, EventPublisher, EventSubscriber};
use kademlia_dht::{Key, Node as KademliaNode, NodeData, NodeType as KNodeType};
>>>>>>> a80de54a
use primitives::{KademliaPeerId, NodeId, NodeType};
use storage::vrrbdb::VrrbDbReadHandle;
use telemetry::info;
use theater::{Actor, ActorId, ActorImpl, ActorLabel, ActorState, Handler};
use tracing::debug;
use utils::payload::digest_data_to_bytes;
use vrrb_config::NodeConfig;
use vrrb_core::claim::Claim;

use super::NetworkEvent;
use crate::{
    components::network::DyswarmHandler, result::Result, NodeError, RuntimeComponent,
    RuntimeComponentHandle,
    DEFAULT_ERASURE_COUNT,
};

#[derive(Debug)]
pub struct NetworkModule {
    id: ActorId,
    label: ActorLabel,
    node_id: NodeId,
    node_type: NodeType,
    status: ActorState,
    events_tx: EventPublisher,
    is_bootstrap: bool,
    kademlia_node: KademliaNode,
    udp_gossip_addr: SocketAddr,
    raptorq_gossip_addr: SocketAddr,
    kademlia_liveness_addr: SocketAddr,
    dyswarm_server_handle: dyswarm::server::ServerHandle,
    dyswarm_client: dyswarm::client::Client,
}

#[derive(Debug, Clone)]
pub struct NetworkModuleConfig {
    pub node_id: NodeId,

    pub node_type: NodeType,

    /// Address used by Dyswarm to listen for protocol events
    pub udp_gossip_addr: SocketAddr,

    /// Address used by Dyswarm to listen for protocol events via RaptorQ
    pub raptorq_gossip_addr: SocketAddr,

    /// Address used to listen for liveness pings
    pub kademlia_liveness_addr: SocketAddr,

    /// Configuration used to connect to a bootstrap node
    pub bootstrap_node_config: Option<vrrb_config::BootstrapConfig>,

    pub events_tx: EventPublisher,
}

pub fn convert_node_type(node_type: NodeType) -> KNodeType {
    match node_type {
        NodeType::Bootstrap => KNodeType::Bootstrap,
        NodeType::Farmer => KNodeType::Farmer,
        NodeType::Validator => KNodeType::Harvester,
        NodeType::Miner => KNodeType::Miner,
        _ => KNodeType::Other("Unknown node type".to_string()),
    }
}

impl NetworkModule {
    pub async fn new(config: NetworkModuleConfig) -> Result<Self> {
        let mut config = config.clone();

        let dyswarm_server_config = ServerConfig {
            addr: config.udp_gossip_addr,
        };

        let dyswarm_server = dyswarm::server::Server::new(dyswarm_server_config).await?;

        let resolved_addr = dyswarm_server.public_addr();
        config.udp_gossip_addr = resolved_addr;

        let dyswarm_client_config = dyswarm::client::Config {
            addr: config.udp_gossip_addr,
        };

        let dyswarm_client = dyswarm::client::Client::new(dyswarm_client_config).await?;

        let kademlia_node = Self::setup_kademlia_node(config.clone())?;
        config.kademlia_liveness_addr = kademlia_node.node_data().addr;

        let events_tx = config.events_tx;

        let handler = DyswarmHandler::new(config.node_id.clone(), events_tx.clone());

        let dyswarm_server_handle = dyswarm_server.run(handler).await?;

        Ok(Self {
            id: uuid::Uuid::new_v4().to_string(),
            events_tx,
            node_id: config.node_id,
            node_type: config.node_type,
            label: String::from("State"),
            status: ActorState::Stopped,

            // NOTE: if there's bootstrap config, this node is a bootstrap node
            is_bootstrap: config.bootstrap_node_config.is_none(),
            kademlia_node,
            kademlia_liveness_addr: config.kademlia_liveness_addr,
            udp_gossip_addr: config.udp_gossip_addr,
            raptorq_gossip_addr: config.raptorq_gossip_addr,
            dyswarm_server_handle,
            dyswarm_client,
        })
    }

    fn setup_kademlia_node(config: NetworkModuleConfig) -> Result<KademliaNode> {
        // TODO: inspect that nodes are being created with the correct config when a
        // bootstrap is provided
        // TODO: provide safeguards to prevent nodes calling themselves bootstraps when
        // there's another one already running. Consider this a critical error
        // and a protocol concern
        //
        let kademlia_node = if let Some(bootstrap_node_config) = config.bootstrap_node_config {
            // NOTE: turns a node's id into a 32 byte array
            let node_key_bytes = digest_data_to_bytes(&bootstrap_node_config.id);

            let kademlia_key = Key::try_from(node_key_bytes).map_err(|err| {
                NodeError::Other(format!("Node key should have a 32 byte length: {err}"))
            })?;

            // TODO: figure out why kademlia_dht needs the ip, port and then the whole
            // address separately
            // NOTE: this snippet turns the bootstrap node config into a NodeData struct
            // that kademlia_dht understands
            let bootstrap_node_data = NodeData::new(
                kademlia_key,
                bootstrap_node_config.kademlia_liveness_addr,
                bootstrap_node_config.udp_gossip_addr,
                KNodeType::Bootstrap,
            );

            KademliaNode::new(
                config.kademlia_liveness_addr,
                config.udp_gossip_addr,
                Some(bootstrap_node_data),
                convert_node_type(config.node_type),
            )?
        } else {
            // NOTE: become a bootstrap node if no bootstrap info is provided
            info!("Becoming a bootstrap node");
<<<<<<< HEAD
            KademliaNode::new(config.kademlia_liveness_addr, config.udp_gossip_addr, None)
        }?;
=======

            KademliaNode::new(
                config.kademlia_liveness_addr,
                config.udp_gossip_addr,
                None,
                KNodeType::Bootstrap,
            )?
        };
>>>>>>> a80de54a

        Ok(kademlia_node)
    }

    pub fn node_type(&self) -> NodeType {
        self.node_type
    }

    pub fn is_bootstrap(&self) -> bool {
        self.is_bootstrap
    }

    /// Address this module listens on for network events via UDP
    // NOTE: currently assume UDP is the primary means of communication however this
    // may not be entirely accurate in the near future.
    pub fn local_addr(&self) -> SocketAddr {
        self.udp_gossip_addr()
    }

    /// Address this module listens on for network events via UDP
    pub fn udp_gossip_addr(&self) -> SocketAddr {
        self.udp_gossip_addr
    }

    /// Address this module listens on for network events via RaptorQ
    pub fn raptorq_gossip_addr(&self) -> SocketAddr {
        self.raptorq_gossip_addr
    }

    /// ID used by Kademlia DHT to identify this node
    pub fn kademlia_peer_id(&self) -> KademliaPeerId {
        self.kademlia_node.node_data().id
    }

    /// Address this module listens on for liveness pings
    pub fn kademlia_liveness_addr(&self) -> SocketAddr {
        self.kademlia_node.node_data().addr
    }

    pub fn node_ref(&self) -> &KademliaNode {
        &self.kademlia_node
    }

    pub fn node_mut(&mut self) -> &mut KademliaNode {
        &mut self.kademlia_node
    }

    async fn broadcast_join_intent(&mut self) -> Result<()> {
        let timestamp = chrono::Utc::now().timestamp();

        let msg = dyswarm::types::Message::new(NetworkEvent::PeerJoined {
            node_id: self.node_id.clone(),
            node_type: self.node_type(),
            kademlia_peer_id: self.kademlia_peer_id(),
            udp_gossip_addr: self.udp_gossip_addr(),
            raptorq_gossip_addr: self.raptorq_gossip_addr(),
            kademlia_liveness_addr: self.kademlia_liveness_addr(),
        });

        let nid = self.kademlia_node.node_data().id;
        let rt = self.kademlia_node.get_routing_table();
        let closest_nodes = rt.get_closest_nodes(&nid, 7);

        let closest_nodes_udp_addrs = closest_nodes
            .clone()
            .into_iter()
            .map(|n| n.udp_gossip_addr)
            .collect();

        self.dyswarm_client
            .add_peers(closest_nodes_udp_addrs)
            .await?;

        let args = BroadcastArgs {
            config: BroadcastConfig { unreliable: false },
            message: msg.clone(),
            erasure_count: DEFAULT_ERASURE_COUNT,
        };

        if let Err(err) = self.dyswarm_client.broadcast(args).await {
            telemetry::warn!("Failed to broadcast join intent: {err}");
        }

        Ok(())
    }

    async fn broadcast_claim(&mut self, claim: Claim) -> Result<()> {
        let closest_nodes = self
            .node_ref()
            .get_routing_table()
            .get_closest_nodes(&self.node_ref().node_data().id, 8);

        let socket_address = closest_nodes
            .iter()
            .map(|node| node.udp_gossip_addr)
            .collect();

        self.dyswarm_client.add_peers(socket_address).await?;

        let node_id = self.node_id.clone();

        let message = dyswarm::types::Message::new(NetworkEvent::ClaimCreated { node_id, claim });

        self.dyswarm_client
            .broadcast(BroadcastArgs {
                config: Default::default(),
                message,
                erasure_count: 0,
            })
            .await?;

        Ok(())
    }
}

#[derive(Debug)]
pub struct NetworkModuleComponentConfig<D: Database> {
    pub config: NodeConfig,

    // TODO: remove this attribute
    pub node_id: NodeId,
    pub events_tx: EventPublisher,
    pub network_events_rx: EventSubscriber,
<<<<<<< HEAD
    pub vrrbdb_read_handle: VrrbDbReadHandle<D>,
    //
    // TODO: figure out how to safely remove this raptor sender
    // pub raptor_sender: Sender<RaptorBroadCastedData>,
=======
    pub vrrbdb_read_handle: VrrbDbReadHandle,
>>>>>>> a80de54a
}

#[derive(Debug, Clone)]
pub struct NetworkModuleComponentResolvedData {
    pub kademlia_peer_id: KademliaPeerId,
    pub resolved_kademlia_liveness_address: SocketAddr,
    pub resolved_udp_gossip_address: SocketAddr,
    pub resolved_raptorq_gossip_address: SocketAddr,
}

#[async_trait]
impl<D: Database + 'static>
    RuntimeComponent<NetworkModuleComponentConfig<D>, NetworkModuleComponentResolvedData>
    for NetworkModule
{
    async fn setup(
        args: NetworkModuleComponentConfig<D>,
    ) -> crate::Result<RuntimeComponentHandle<NetworkModuleComponentResolvedData>> {
        let mut network_events_rx = args.network_events_rx;

        let network_module_config = NetworkModuleConfig {
            node_id: args.node_id.clone(),
            node_type: args.config.node_type,
            udp_gossip_addr: args.config.udp_gossip_address,
            raptorq_gossip_addr: args.config.raptorq_gossip_address,
            kademlia_liveness_addr: args.config.kademlia_liveness_address,
            bootstrap_node_config: args.config.bootstrap_config,
            events_tx: args.events_tx,
        };

        let mut network_module = NetworkModule::new(network_module_config).await?;

        let resolved_udp_gossip_address = network_module.udp_gossip_addr();
        let kademlia_dht_resolved_id = network_module.kademlia_peer_id();
        let resolved_kademlia_liveness_address = network_module.kademlia_liveness_addr();
        let resolved_raptorq_gossip_address = network_module.raptorq_gossip_addr();

        let is_not_bootstrap = !network_module.is_bootstrap();

        if is_not_bootstrap {
            network_module.broadcast_join_intent().await?;
        }

        let mut network_module_actor = ActorImpl::new(network_module);

        let network_handle = tokio::spawn(async move {
            network_module_actor
                .start(&mut network_events_rx)
                .await
                .map_err(|err| NodeError::Other(err.to_string()))
        });

        info!("Network module is operational");

        let network_component_resolved_data = NetworkModuleComponentResolvedData {
            kademlia_peer_id: kademlia_dht_resolved_id,
            resolved_kademlia_liveness_address,
            resolved_udp_gossip_address,
            resolved_raptorq_gossip_address,
        };

        let component_handle =
            RuntimeComponentHandle::new(network_handle, network_component_resolved_data);

        Ok(component_handle)
    }

    async fn stop(&mut self) -> crate::Result<()> {
        todo!()
    }
}

#[async_trait]
impl Handler<EventMessage> for NetworkModule {
    fn id(&self) -> ActorId {
        self.id.clone()
    }

    fn label(&self) -> ActorLabel {
        String::from("NetworkModule")
    }

    fn status(&self) -> ActorState {
        self.status.clone()
    }

    fn set_status(&mut self, actor_status: ActorState) {
        self.status = actor_status;
    }

    async fn handle(&mut self, event: EventMessage) -> theater::Result<ActorState> {
        match event.into() {
            Event::FetchPeers(count) => {
                let key = self.node_ref().node_data().id;
                let closest_nodes = self
                    .node_ref()
                    .get_routing_table()
                    .get_closest_nodes(&key, count);
                for node in closest_nodes {
                    debug!("Closest Node with Key : {:?} :{:?}", key, node.node_type);
                }
            },
            Event::DHTStoreRequest(key, value) => {
                info!(
                    "Storing into DHT Store Request: {:?}:{:?}",
                    KademliaNode::get_key(key.as_str()),
                    value
                );
                self.kademlia_node
                    .insert(KademliaNode::get_key(key.as_str()), value.as_str());
            },
            Event::ClaimCreated(claim) => {
                info!("broadcasting claim to peers");
                self.broadcast_claim(claim).await?;
            },
            Event::Stop => {
                // NOTE: stop the node
                self.node_ref().kill();
                return Ok(ActorState::Stopped);
            },
            Event::NoOp => {},
            _ => {},
        }

        Ok(ActorState::Running)
    }

    fn on_stop(&self) {
        info!(
            "{}-{} received stop signal. Stopping",
            self.label(),
            self.id(),
        );
    }
}<|MERGE_RESOLUTION|>--- conflicted
+++ resolved
@@ -1,19 +1,13 @@
 use std::net::SocketAddr;
 
 use async_trait::async_trait;
-<<<<<<< HEAD
-use dyswarm::server::ServerConfig;
-use events::{Event, EventMessage, EventPublisher, EventSubscriber};
-use kademlia_dht::{Key, Node as KademliaNode, NodeData};
-use patriecia::Database;
-=======
 use dyswarm::{
     client::{BroadcastArgs, BroadcastConfig},
     server::ServerConfig,
 };
 use events::{Event, EventMessage, EventPublisher, EventSubscriber};
 use kademlia_dht::{Key, Node as KademliaNode, NodeData, NodeType as KNodeType};
->>>>>>> a80de54a
+use patriecia::Database;
 use primitives::{KademliaPeerId, NodeId, NodeType};
 use storage::vrrbdb::VrrbDbReadHandle;
 use telemetry::info;
@@ -26,8 +20,7 @@
 use super::NetworkEvent;
 use crate::{
     components::network::DyswarmHandler, result::Result, NodeError, RuntimeComponent,
-    RuntimeComponentHandle,
-    DEFAULT_ERASURE_COUNT,
+    RuntimeComponentHandle, DEFAULT_ERASURE_COUNT,
 };
 
 #[derive(Debug)]
@@ -160,10 +153,6 @@
         } else {
             // NOTE: become a bootstrap node if no bootstrap info is provided
             info!("Becoming a bootstrap node");
-<<<<<<< HEAD
-            KademliaNode::new(config.kademlia_liveness_addr, config.udp_gossip_addr, None)
-        }?;
-=======
 
             KademliaNode::new(
                 config.kademlia_liveness_addr,
@@ -172,7 +161,6 @@
                 KNodeType::Bootstrap,
             )?
         };
->>>>>>> a80de54a
 
         Ok(kademlia_node)
     }
@@ -296,14 +284,7 @@
     pub node_id: NodeId,
     pub events_tx: EventPublisher,
     pub network_events_rx: EventSubscriber,
-<<<<<<< HEAD
     pub vrrbdb_read_handle: VrrbDbReadHandle<D>,
-    //
-    // TODO: figure out how to safely remove this raptor sender
-    // pub raptor_sender: Sender<RaptorBroadCastedData>,
-=======
-    pub vrrbdb_read_handle: VrrbDbReadHandle,
->>>>>>> a80de54a
 }
 
 #[derive(Debug, Clone)]
