--- conflicted
+++ resolved
@@ -153,10 +153,7 @@
         } else {
             // NOTE: become a bootstrap node if no bootstrap info is provided
             info!("Becoming a bootstrap node");
-<<<<<<< HEAD
-            KademliaNode::new(config.kademlia_liveness_addr, config.udp_gossip_addr, None)
-        }?;
-=======
+
             KademliaNode::new(
                 config.kademlia_liveness_addr,
                 config.udp_gossip_addr,
@@ -164,7 +161,6 @@
                 KNodeType::Bootstrap,
             )?
         };
->>>>>>> a48801bb
 
         Ok(kademlia_node)
     }
