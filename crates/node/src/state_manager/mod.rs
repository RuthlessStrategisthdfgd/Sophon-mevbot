--- conflicted
+++ resolved
@@ -20,11 +20,8 @@
     use miner::test_helpers::{create_address, create_claim};
     use primitives::Address;
     use serial_test::serial;
-<<<<<<< HEAD
-=======
     use signer::engine::SignerEngine;
     use storage::vrrbdb::types::*;
->>>>>>> 8d44c3de
     use storage::vrrbdb::{RocksDbAdapter, VrrbDb, VrrbDbConfig};
     use storage::{storage_utils::remove_vrrb_data_dir, vrrbdb::types::*};
     use theater::{Actor, ActorImpl, ActorState, Handler};
@@ -85,7 +82,7 @@
         let keypair = KeyPair::random();
         let mut sig_engine = SignerEngine::new(
             keypair.get_miner_public_key().clone(),
-            keypair.get_miner_secret_key().clone()
+            keypair.get_miner_secret_key().clone(),
         );
         let pk = keypair.get_miner_public_key().clone();
         let addr = create_address(&pk);
