--- conflicted
+++ resolved
@@ -141,7 +141,9 @@
                 .map_err(|err| GraphError::Other(format!("{err:?}")))?;
             let block = guard
                 .get_vertex(genesis_block_hash.to_owned())
-                .ok_or_else(|| GraphError::Other("could not find genesis block in DAG".to_string()))?;
+                .ok_or_else(|| {
+                    GraphError::Other("could not find genesis block in DAG".to_string())
+                })?;
             match block.get_data() {
                 Block::Genesis { block } => Ok(block),
                 block => Err(GraphError::Other(format!(
@@ -178,11 +180,7 @@
         // }
 
         if let Some(genesis_block_hash) = &self.genesis_block_hash {
-<<<<<<< HEAD
-            if genesis_block_hash != &genesis.hash {
-=======
             if *genesis_block_hash != genesis.hash {
->>>>>>> 99f830ff
                 info!("attempted to write non-matching genesis block");
                 return Err(GraphError::Other(
                     "attempted to write non-matching genesis block".to_string(),
