--- conflicted
+++ resolved
@@ -361,17 +361,7 @@
 
     pub fn handle_transaction_certificate_created(
         &mut self,
-<<<<<<< HEAD
-        txn: Box<Txn>,
-=======
-        votes: Vec<Vote>,
-        signature: RawSignature,
-        digest: TransactionDigest,
-        execution_result: ProgramExecutionOutput,
-        farmer_id: NodeId,
         txn: Box<TransactionKind>,
-        is_valid: TxnValidationStatus,
->>>>>>> 975c6c11
     ) -> Result<()> {
         self.database
             .insert_transaction(*txn)
@@ -401,24 +391,15 @@
     }
 
     /// Get a transaction from state
-<<<<<<< HEAD
-    async fn get_transaction(&self, _transaction_digest: TransactionDigest) -> Result<Txn> {
-=======
-    async fn get_transaction(&self, transaction_digest: TransactionDigest) -> Result<TransactionKind> {
->>>>>>> 975c6c11
+    async fn get_transaction(&self, _transaction_digest: TransactionDigest) -> Result<TransactionKind> {
         todo!()
     }
 
     /// List a group of transactions
     async fn list_transactions(
         &self,
-<<<<<<< HEAD
         _digests: Vec<TransactionDigest>,
-    ) -> Result<HashMap<TransactionDigest, Txn>> {
-=======
-        digests: Vec<TransactionDigest>,
     ) -> Result<HashMap<TransactionDigest, TransactionKind>> {
->>>>>>> 975c6c11
         todo!()
     }
 
