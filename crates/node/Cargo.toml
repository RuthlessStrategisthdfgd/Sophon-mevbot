[package]
name = "node"
authors.workspace = true
homepage.workspace = true
repository.workspace = true
edition.workspace = true
license.workspace = true
version.workspace = true

[dependencies]
anyhow = { workspace = true }
async-trait = { workspace = true }
bincode = { workspace = true }
block = { workspace = true }
bulldag = { workspace = true }
bytes = "1.3"
chrono = { workspace = true }
crossbeam-channel = { workspace = true }
derive_builder = { workspace = true }
dyswarm = { workspace = true }
ethereum-types = { workspace = true }
events = { workspace = true }
hbbft = { workspace = true }
hex = { workspace = true }
indexmap = { workspace = true }
integral-db = { workspace = true }
jsonrpsee = { workspace = true }
kademlia-dht = { workspace = true }
lazy_static = { workspace = true }
mempool = { workspace = true }
messr = { workspace = true }
miner = { workspace = true }
patriecia = { workspace = true }
primitives = { workspace = true }
quorum = { workspace = true }
rand = { workspace = true }
raptorq = "1.7"
rayon = { workspace = true }
reward = { workspace = true }
ritelinked = { workspace = true }
secp256k1 = { workspace = true }
serde = { workspace = true }
serde_json = { workspace = true }
sha2 = { workspace = true }
sha256 = { workspace = true }
signer = { workspace = true }
storage = { workspace = true }
telemetry = { workspace = true }
theater = { workspace = true }
thiserror = { workspace = true }
tokio = { workspace = true }
tokio-util = { version = "0.7", features = ["rt"] }
utils = { workspace = true }
<<<<<<< HEAD
maglev = { workspace = true }
dyswarm = { workspace = true }
chrono = { workspace = true }
integral-db = { workspace = true }
metric_exporter = { workspace = true }
prometheus = { workspace = true}
=======
uuid = { workspace = true }
validator = { workspace = true }
vrrb_config = { workspace = true }
vrrb_core = { workspace = true }
vrrb_http = { workspace = true }
vrrb_rpc = { workspace = true }
>>>>>>> 8942eb19

[dev-dependencies]
reqwest = { workspace = true }
serial_test = { workspace = true }<|MERGE_RESOLUTION|>--- conflicted
+++ resolved
@@ -51,21 +51,19 @@
 tokio = { workspace = true }
 tokio-util = { version = "0.7", features = ["rt"] }
 utils = { workspace = true }
-<<<<<<< HEAD
 maglev = { workspace = true }
 dyswarm = { workspace = true }
 chrono = { workspace = true }
 integral-db = { workspace = true }
 metric_exporter = { workspace = true }
 prometheus = { workspace = true}
-=======
 uuid = { workspace = true }
 validator = { workspace = true }
 vrrb_config = { workspace = true }
 vrrb_core = { workspace = true }
 vrrb_http = { workspace = true }
 vrrb_rpc = { workspace = true }
->>>>>>> 8942eb19
+
 
 [dev-dependencies]
 reqwest = { workspace = true }
