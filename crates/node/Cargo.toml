--- conflicted
+++ resolved
@@ -59,12 +59,9 @@
 dashmap ={workspace=true}
 timer = {workspace=true}
 laminar = {workspace=true}
-<<<<<<< HEAD
 vrrb_http = {workspace=true}
-=======
 ethereum-types = { workspace = true }
 quorum={workspace=true}
->>>>>>> 9ee3d7d6
 
 [dev-dependencies]
 reqwest = { workspace = true }
