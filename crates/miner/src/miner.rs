/// This module is for the creation and operation of a mining unit within a node
/// in the network The miner is the primary way that data replication across all
/// nodes occur The mining of blocks can be thought of as incremental
/// checkpoints in the state.
//FEATURE TAG(S): Block Structure, VRF for Next Block Seed, Rewards
use std::{
    collections::HashMap,
    error::Error,
    fmt,
    time::{SystemTime, UNIX_EPOCH},
};

use block::{
    block::Block,
    header::BlockHeader,
    invalid::InvalidBlockErrorReason,
    GenesisBlock,
    MineArgs,
};
//
// TODO: replace Pool with LeftRightMempool if suitable
use mempool::pool::{Pool, PoolKind};
use primitives::types::Epoch;
use reward::reward::Reward;
use ritelinked::LinkedHashMap;
use serde::{Deserialize, Serialize};
use sha256::digest;
use state::state::NetworkState;
use vrrb_core::{claim::Claim, nonceable::Nonceable, txn::Txn};

pub const VALIDATOR_THRESHOLD: f64 = 0.60;
pub const NANO: u128 = 1;
pub const MICRO: u128 = NANO * 1000;
pub const MILLI: u128 = MICRO * 1000;
pub const SECOND: u128 = MILLI * 1000;

// TODO: Consider moving that to genesis_config.yaml
const GENESIS_ALLOWED_MINERS: [&str; 2] = [
    "82104DeE06aa223eC9574a8b2De4fB440630c300",
    "F4ccb23f9A2b10b165965e2a4555EC25615c29BE",
];

/// A basic enum to inform the system whether the current
/// status of the local mining unit.
#[derive(Debug, Clone, Serialize, Deserialize)]
pub enum MinerStatus {
    Mining,
    Waiting,
    Processing,
}

/// A Basic error type to propagate in the event that there is no
/// valid miner uner the proof of claim algorithm
#[derive(Debug)]
pub struct NoLowestPointerError(String);

/// The miner struct contains all the data and methods needed to operate a
/// mining unit and participate in the data replication process.
#[derive(Debug, Clone, Serialize, Deserialize)]
pub struct Miner {
    /// The miner must have a unique claim. This allows them to be included
    /// as a potential miner, and be elected as a miner in the event their
    /// claim returns the lowest pointer sum for a given block seed.
    pub claim: Claim,
    /// A simple status boolean to inform the local system whether the local
    /// mining unit is mining or dealing with a state update or some other
    /// blocking operation that would prevent them from being able to mine a
    /// block
    //TODO: Replace with `MinerStatus` to allow for custom `impl` for different states
    pub mining: bool,
    /// A map of all the claims in the network
    //TODO: Replace with a left-right custom data structure that will better enable efficient
    //maintenance and calculations.
    pub claim_map: LinkedHashMap<String, Claim>,
    /// A pool of pending transactions and their IDs
    //TODO: Replace with Left-Right Mempool, and relative dependent data to include
    // if a given tx requires inclusion in a block (Non-Simple Value Transfer Tx's)
    pub txn_pool: Pool<String, Txn>,
    /// A pool of claims pending approval and acceptance into the network.
    //TODO: Replace with left-right claim pool for more efficient maintenance,
    // validation and calculation.
    pub claim_pool: Pool<String, Claim>,
    /// The most recent block mined, confirmed and propogated throughout the
    ///
    /// network
    pub last_block: Option<Block>,
    /// The reward state (previous monetary policy), to track which reward
    /// categories are still available for production
    //TODO: Eliminate and replace with provable current reward amount data
    pub reward: Reward,
    /// The current state of the network
    //TODO: Replace with ReadHandle in the Left-Right State Trie
    pub network_state: NetworkState,
    /// Neighbor blocks
    //This can either be eliminated, or can include the 2nd and 3rd place finishers in the pointer
    // sum calculation and their proposed `BlockHeader`
    pub neighbors: Option<Vec<BlockHeader>>,
    //TODO: Eliminate
    pub current_nonce_timer: u128,
    /// The total number of miners in the network
    //TODO: Discuss whether this is needed or not
    pub n_miners: u128,
    /// A simple boolean field to denote whether the miner has been initialized
    ///
    /// or not
    pub init: bool,
    /// An ordered map containing claims that were entitled to mine but took too
    ///
    /// long
    pub abandoned_claim_counter: LinkedHashMap<String, Claim>,
    /// The claim of the most recent entitled miner in the event that they took
    ///
    /// too long to propose a block
    //TODO: Discuss a better way to do this, and need to be able to include more than one claim.
    pub abandoned_claim: Option<Claim>,
    /// The secret key of the miner, used to sign blocks they propose to prove
    /// that the block was indeed proposed by the miner with the claim
    /// entitled to mine the given block at the given block height
    secret_key: String,

    epoch: Epoch,
}

impl Miner {
    /// Returns a miner that can be initialized later
    //TODO: Replace `start` with `new`, since this method does not actually "start"
    //
    // the miner
    pub fn start(
        secret_key: String,
        pubkey: String,
        address: String,
        reward: Reward,
        network_state: NetworkState,
        n_miners: u128,
        epoch: Epoch,
    ) -> Self {
        Miner {
            claim: Claim::new(pubkey, address, 1),
            mining: false,
            claim_map: LinkedHashMap::new(),
            txn_pool: Pool::new(PoolKind::Txn),
            claim_pool: Pool::new(PoolKind::Claim),
            last_block: None,
            reward,
            network_state,
            neighbors: None,
            current_nonce_timer: 0,
            n_miners,
            init: false,
            abandoned_claim_counter: LinkedHashMap::new(),
            abandoned_claim: None,
            secret_key,
            epoch,
        }
    }

    /// Calculates the pointer sums and returns the lowest for a given block
    ///
    /// seed.
    pub fn get_lowest_pointer(&mut self, block_seed: u128) -> Option<(String, u128)> {
        // Clones the local claim map for use in the algorithm
        let claim_map = self.claim_map.clone();

        // Calculates the pointers for every claim, for the given block seed, in the map
        // and collects them into a vector of tuples containing the claim hash and the
        //
        // pointer sum
        let mut pointers = claim_map
            .iter()
            .map(|(_, claim)| (claim.clone().hash, claim.clone().get_pointer(block_seed)))
            .collect::<Vec<_>>();

        // Retains only the pointers that have Some(value) in the 2nd field of the tuple
        // `.get_pointer(block_seed)` returns an Option<u128>, and can return the None
        // variant in the event that the pointer sum contains integer overflows
        // OR in the event that not ever
        pointers.retain(|(_, v)| !v.is_none());

        // unwraps all the pointer sum values.
        //TODO: make this more efficient, this is a wasted operation
        let mut base_pointers = pointers
            .iter()
            .map(|(k, v)| (k.clone(), v.unwrap()))
            .collect::<Vec<_>>();

        // check if there's a minimum, and return the key of the lowest
        if let Some(min) = base_pointers.clone().iter().min_by_key(|(_, v)| v) {
            base_pointers.retain(|(_, v)| *v == min.1);
            Some(base_pointers[0].clone())
        } else {
            None
        }
    }

    /// Checks if the hash of the claim with the lowest pointer sum is the local
    ///
    /// claim.
    pub fn check_my_claim(&mut self, nonce: u128) -> Result<bool, Box<dyn Error>> {
        if let Some((hash, _)) = self.clone().get_lowest_pointer(nonce) {
            Ok(hash == self.clone().claim.hash)
        } else {
            Err(
                Box::new(
                    NoLowestPointerError("There is no valid pointer, all claims in claim map must increment their nonce by 1".to_string())
                )
            )
        }
    }

    /// Generates a gensis block
    //TODO: Require a specific key to mine the genesis block so that only one node
    // controlled by the organization can mine it.
    pub fn genesis(&mut self) -> Option<Result<Block, InvalidBlockErrorReason>> {
        if !GENESIS_ALLOWED_MINERS.contains(&&*self.claim.public_key) {
            return None;
        }
        self.claim_map
            .insert(self.claim.public_key.clone(), self.claim.clone());
<<<<<<< HEAD
        
        let bytes_secret_key = self.secret_key.as_bytes().to_owned();
        
        let genesis_block = Block::genesis(self.claim.clone(), bytes_secret_key, None);
        return Some(genesis_block);
=======
        GenesisBlock::mine_genesis(
            self.claim.clone(),
            self.secret_key.clone().as_bytes().to_vec(),
            None,
        )
>>>>>>> 1e57a251
    }

    /// Attempts to mine a block
    //TODO: Require more stringent checks to see if the block is able to be mined.
    pub fn mine(&mut self, next_epoch_adjustment: i128) -> (Option<Block>, i128) {
        if let Ok(claim_map_str) = serde_json::to_string(&self.claim_map) {
            let claim_map_hash = digest(claim_map_str.as_bytes());
            if let Some(last_block) = self.last_block.clone() {
                let mine_args = MineArgs {
                    claim: self.clone().claim,
                    last_block,
                    txns: self.clone().txn_pool.confirmed,
                    claims: self.clone().claim_pool.confirmed,
                    claim_list_hash: Some(claim_map_hash),
                    reward: &mut self.clone().reward,
                    abandoned_claim: self.abandoned_claim.clone(),
                    secret_key: self.secret_key.as_bytes().to_vec(),
                    epoch: self.epoch,
                    round: last_block.round + 1,
                    next_epoch_adjustment,
                };

                return Block::mine(mine_args);
            }
        }
        Ok((None, 0))
    }

    /// Increases the nonce and calculates the new hash for all claims
    /// This only occurs in the event that no claims return valid pointer sums.
    pub fn nonce_up(&mut self) {
        self.claim.nonce_up();
        let mut new_claim_map = LinkedHashMap::new();
        self.claim_map.clone().iter().for_each(|(pk, claim)| {
            let mut new_claim = claim.clone();
            new_claim.nonce_up();
            new_claim_map.insert(pk.clone(), new_claim.clone());
        });
        self.claim_map = new_claim_map;
    }

    /// Checks if the transaction has been confirmed
    //TODO: Either eliminate and replace, each miner should retain only
    // transactions that have be pre-validated i.e. they should only have the
    // "confirmed side" of the Mempool.
    pub fn check_confirmed(&mut self, txn_id: String) {
        let mut validators = {
            if let Some(txn) = self.txn_pool.pending.get(&txn_id) {
                txn.validators()
            } else {
                HashMap::new()
            }
        };

        validators.retain(|_, v| *v);
        if validators.len() as f64 / (self.claim_map.len() - 1) as f64 > VALIDATOR_THRESHOLD {
            if let Some((k, v)) = self.txn_pool.pending.remove_entry(&txn_id) {
                self.txn_pool.confirmed.insert(k, v);
            }
        }
    }

    /// Checks if the transaction has been rejected
    //TODO: Either eliminate and replace. Each miner should retain only
    // transactions that have bee pre-validated, i.e. they should only have the
    // "confirmed side" of the Mempool
    pub fn check_rejected(&self, txn_id: String) -> Option<Vec<String>> {
        let mut validators = {
            if let Some(txn) = self.txn_pool.pending.get(&txn_id) {
                txn.validators().clone()
            } else {
                HashMap::new()
            }
        };

        let mut rejected = validators.clone();
        rejected.retain(|_, v| !*v);
        validators.retain(|_, v| *v);

        if rejected.len() as f64 / self.claim_map.len() as f64 > 1.0 - VALIDATOR_THRESHOLD {
            let slash_claims = validators.keys().map(|k| k.to_string()).collect::<Vec<_>>();
            Some(slash_claims)
        } else {
            None
        }
    }

    /// Turns a claim into an ineligible claim in the event a miner proposes an
    /// invalid block or tries to spam the network.
    //TODO: Need much stricter penalty, as this miner can still send messages. The
    // transport layer should reject further messages from this node.
    pub fn slash_claim(&mut self, pubkey: String) {
        if let Some(claim) = self.claim_map.get_mut(&pubkey) {
            claim.eligible = false;
        }
    }

    /// Checks how much time has passed since the entitled miner has not
    ///
    /// proposed a block
    pub fn check_time_elapsed(&self) -> u128 {
        let timestamp = self.get_timestamp();
        if let Some(time) = timestamp.checked_sub(self.current_nonce_timer) {
            time / SECOND
        } else {
            0u128
        }
    }

    /// Gets a local current timestamp
    pub fn get_timestamp(&self) -> u128 {
        SystemTime::now()
            .duration_since(UNIX_EPOCH)
            .unwrap()
            .as_nanos()
    }

    /// Abandons the claim of a miner that fails to proppose a block in the
    ///
    /// proper amount of time.
    pub fn abandoned_claim(&mut self, hash: String) {
        self.claim_map.retain(|_, v| v.hash != hash);
        let timestamp = SystemTime::now()
            .duration_since(UNIX_EPOCH)
            .unwrap()
            .as_nanos();
        self.current_nonce_timer = timestamp;
    }

    /// Serializes the miner into a string
    // TODO: Consider changing this to `serialize_to_string`
    #[allow(clippy::inherent_to_string)]
    pub fn to_string(&self) -> String {
        serde_json::to_string(&self).unwrap()
    }

    /// Serializes the miner into a vector of bytes
    pub fn as_bytes(&self) -> Vec<u8> {
        self.to_string().as_bytes().to_vec()
    }

    /// Deserializes a miner from a byte array
    pub fn from_bytes(data: &[u8]) -> Miner {
        serde_json::from_slice(data).unwrap()
    }

    /// Deserializes a miner from a string slice
    pub fn from_string(data: &str) -> Miner {
        serde_json::from_str(data).unwrap()
    }

    /// Returns a vetor of string representations of the field names of a miner
    pub fn get_field_names(&self) -> Vec<String> {
        vec![
            "claim".to_string(),
            "mining".to_string(),
            "claim_map".to_string(),
            "txn_pool".to_string(),
            "claim_pool".to_string(),
            "last_block".to_string(),
            "reward_state".to_string(),
            "network_state".to_string(),
            "neighbors".to_string(),
            "current_nonce_timer".to_string(),
            "n_miners".to_string(),
            "init".to_string(),
            "abandoned_claim_counter".to_string(),
            "abandoned_claim".to_string(),
            "secret_key".to_string(),
        ]
    }
}

/// Required for `NoLowestPointerError` to be able to be used as an Error type
///
/// in the Result enum
impl fmt::Display for NoLowestPointerError {
    fn fmt(&self, f: &mut fmt::Formatter) -> fmt::Result {
        write!(f, "{}", self.0)
    }
}

/// Required for `NoLowestPointerError` to be able to be used as an Error type
///
/// in the Result enum
impl Error for NoLowestPointerError {
    fn description(&self) -> &str {
        &self.0
    }
}<|MERGE_RESOLUTION|>--- conflicted
+++ resolved
@@ -217,19 +217,12 @@
         }
         self.claim_map
             .insert(self.claim.public_key.clone(), self.claim.clone());
-<<<<<<< HEAD
-        
-        let bytes_secret_key = self.secret_key.as_bytes().to_owned();
-        
-        let genesis_block = Block::genesis(self.claim.clone(), bytes_secret_key, None);
-        return Some(genesis_block);
-=======
+            
         GenesisBlock::mine_genesis(
             self.claim.clone(),
             self.secret_key.clone().as_bytes().to_vec(),
             None,
         )
->>>>>>> 1e57a251
     }
 
     /// Attempts to mine a block
