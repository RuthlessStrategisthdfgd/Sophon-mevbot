--- conflicted
+++ resolved
@@ -3,13 +3,7 @@
     sync::{Arc, RwLock},
 };
 
-<<<<<<< HEAD
 use block::{Block, GenesisBlock, InnerBlock, ProposalBlock};
-=======
-use block::{
-    invalid::InvalidBlockErrorReason, Block, GenesisBlock, InnerBlock, ProposalBlock, TxnList,
-};
->>>>>>> dc200740
 use bulldag::{graph::BullDag, vertex::Vertex};
 use ethereum_types::U256;
 use primitives::{Address, PublicKey, SecretKey, Signature};
