/// This module contains the Network State struct (which will be replaced with
/// the Left-Right State Trie)
use std::{collections::HashMap, fs, path::PathBuf, sync::Arc};

use lr_trie::{Key, LeftRightTrie, ReadHandleFactory, H256};
use lrdb::{StateDb, StateDbReadHandleFactory, TxnDb};
use mempool::{LeftRightMempool, Mempool, PoolType};
use patriecia::{db::MemoryDB, inner::InnerTrie, trie::Trie};
use primitives::{
    node,
    ByteSlice,
    ByteVec,
    PublicKey,
    SerializedPublicKey,
    SerializedPublicKeyString,
    TxHash,
    TxHashString,
};
use serde::{Deserialize, Serialize};
use telemetry::info;
use vrrb_core::{
    account::{Account, UpdateArgs},
    serde_helpers,
    txn::Txn,
};

use crate::{result::Result, types::StatePath, StateError};

const DEFAULT_SERIALIZED_STATE_FILENAME: &str = "state";
const DEFAULT_SERIALIZED_CONFIRMED_TXNS_FILENAME: &str = "txns";
const DEFAULT_SERIALIZED_MEMPOOL_FILENAME: &str = "mempool";

#[derive(Debug, Clone, Default)]
pub struct NodeStateConfig {
    pub path: StatePath,
    pub serialized_state_filename: Option<String>,
    pub serialized_mempool_filename: Option<String>,
    pub serialized_confirmed_txns_filename: Option<String>,
}

/// The Node State struct, contains basic information required to determine
/// the current state of the network.
#[derive(Debug)]
pub struct NodeState {
    /// Path to database
    pub path: StatePath,

    // TODO: change lifetime parameter once refactoring is complete
    state_db: StateDb<'static>,
    txn_db: TxnDb<'static>,
    mempool: LeftRightMempool,
}

impl NodeState {
    pub fn new(cfg: &NodeStateConfig) -> Self {
        let path = cfg.path.clone();

        if let Some(serialized_state_filename) = &cfg.serialized_state_filename {
            info!("restoring state from file {serialized_state_filename}");
        }

        let mut state_db = StateDb::new();
        let mut txn_db = TxnDb::new();

        // TODO: replace memorydb with real backing db later
        let mem_db = MemoryDB::new(true);
        let backing_db = Arc::new(mem_db);

        let mempool = LeftRightMempool::new();

        Self {
            path,
            state_db,
            txn_db,
            mempool,
        }
    }

    /// Dumps a hex string representation of `NodeStateValues` to file.
    pub fn dump_to_file(&self) -> Result<()> {
        //TODO: discuss if hex::encode is worth implementing
        unimplemented!()
    }

    /// Generates a backup of NodeState serialized into JSON at the specified
    /// path.
    pub fn serialize_to_json(&self) -> Result<()> {
        let node_state_values = NodeStateValues::from(self);
        let serialized = serde_json::to_vec(&node_state_values)
            .map_err(|err| StateError::Other(err.to_string()))?;

        fs::write(&self.path, serialized).map_err(|err| StateError::Other(err.to_string()))?;

        Ok(())
    }

    /// Restores the network state from a serialized file stored on disk.
    pub fn restore(path: &PathBuf) -> Result<NodeState> {
        //NOTE: refactor this naive impl later
        let ext = path
            .extension()
            .ok_or_else(|| {
                StateError::Other(format!("file extension not found on file {:?}", path))
            })?
            .to_str()
            .ok_or_else(|| {
                StateError::Other("file extension is not a valid UTF-8 string".to_string())
            })?;

        match ext {
            // TODO: add more match arms to support more backup filetypes
            "json" => NodeState::restore_from_json_file(path),
            _ => Err(StateError::Other(format!(
                "file extension not found on file {:?}",
                &path
            ))),
        }
    }

    fn restore_from_json_file(path: &PathBuf) -> Result<NodeState> {
        let read = fs::read(path).map_err(|err| StateError::Other(err.to_string()))?;

        let deserialized: NodeStateValues =
            serde_json::from_slice(&read).map_err(|err| StateError::Other(err.to_string()))?;

        let mut node_state = NodeState::from(deserialized);
        node_state.path = path.to_owned();

        Ok(node_state)
    }

    /// Returns the current state trie's root hash.
    pub fn state_root_hash(&self) -> Option<H256> {
        self.state_db.root_hash()
    }

    pub fn read_handle(&self) -> NodeStateReadHandle {
        let state_handle_factory = self.state_db_factory();

        NodeStateReadHandle {
            state_handle_factory,
        }
    }

    /// Produces a reader factory that can be used to generate read handles into
    /// the state tree.
    pub fn state_db_factory(&self) -> StateDbReadHandleFactory {
        self.state_db.factory()
    }

    /// Returns a mappig of public keys and accounts.
    pub fn entries(&self) -> HashMap<Vec<u8>, Account> {
        self.state_db.read_handle().entries()
    }

    /// Retrieves an account entry from the current state tree.
    pub fn get_account(&mut self, key: &SerializedPublicKey) -> Result<Account> {
        let account = self.state_db.read_handle().get(key).unwrap_or_default();

        Ok(account)
    }

<<<<<<< HEAD
    /// Adds an account to current state tree.
    #[deprecated]
    pub fn add_account(&mut self, key: SerializedPublicKey, account: Account) -> Result<()> {
        self.insert_account(key, account)
    }

=======
>>>>>>> 1e57a251
    /// Inserts an account to current state tree.
    pub fn insert_account(
        &mut self,
        key: SerializedPublicKey,
        account: Account,
    ) -> Result<()> {
        self.state_db
            .insert(key, account)
            .map_err(|err| StateError::Other(err.to_string()))
    }

    /// Adds multiplpe accounts to current state tree.
    pub fn extend_accounts(&mut self, accounts: Vec<(SerializedPublicKey, Account)>) {
        self.state_db.extend(accounts);
    }

    /// Updates an account on the current state tree.
    pub fn update_account(
        &mut self,
        key: SerializedPublicKey,
        account: Account,
    ) -> Result<()> {
        self.state_db
            .update(
                key,
                UpdateArgs {
                    nonce: account.nonce + 1,
                    addresses: Some(account.addresses),
                    storage: Some(account.storage),
                    code: Some(account.code),
                },
            )
            .map_err(|err| StateError::Other(err.to_string()))
    }

    /// Removes an account from the current state tree.
    pub fn remove_account(&mut self, key: SerializedPublicKey) -> Result<()> {
        todo!()
    }

    pub fn insert_txn_to_mempool(&mut self, txn: Txn) -> Result<()> {
        self.mempool
            .insert(txn)
            .map_err(|err| StateError::Other(err.to_string()))
    }
}

impl Clone for NodeState {
    fn clone(&self) -> NodeState {
        NodeState {
            path: self.path.clone(),
            txn_db: self.txn_db.clone(),
            state_db: self.state_db.clone(),
            mempool: self.mempool.clone(),
        }
    }
}

impl From<NodeStateValues> for NodeState {
    fn from(node_state_values: NodeStateValues) -> Self {
        let mut state_db = StateDb::new();
        let mut txn_db = TxnDb::new();

        let mapped_state = node_state_values
            .state
            .into_iter()
            .map(|(key, acc)| (key, acc))
            .collect();

        state_db.extend(mapped_state);

        Self {
            path: PathBuf::new(),
            state_db,
            txn_db,
            mempool: todo!(),
        }
    }
}

#[derive(Debug, Default, Serialize, Deserialize)]
struct NodeStateValues {
<<<<<<< HEAD
    pub txns: HashMap<TxHash, Txn>,
    pub state: HashMap<SerializedPublicKey, Account>,
=======
    pub txns: HashMap<TxHashString, Txn>,
    pub state: HashMap<SerializedPublicKeyString, Account>,
>>>>>>> 1e57a251
}

impl From<&NodeState> for NodeStateValues {
    fn from(node_state: &NodeState) -> Self {
        Self {
            txns: HashMap::new(),
            state: node_state.entries(),
        }
    }
}

impl NodeStateValues {
    /// Converts a vector of bytes into a Network State or returns an error if
    /// it's unable to.
    fn from_bytes(data: ByteSlice) -> Result<NodeStateValues> {
        serde_helpers::decode_bytes(data).map_err(|err| StateError::Other(err.to_string()))
    }
}

impl From<ByteVec> for NodeStateValues {
    fn from(data: ByteVec) -> Self {
        Self::from_bytes(&data).unwrap_or_default()
    }
}

impl<'a> From<ByteSlice<'a>> for NodeStateValues {
    fn from(data: ByteSlice) -> Self {
        Self::from_bytes(data).unwrap_or_default()
    }
}

#[derive(Debug, Clone)]
pub struct NodeStateReadHandle {
    state_handle_factory: StateDbReadHandleFactory,
}

impl NodeStateReadHandle {
    /// Returns a copy of all values stored within the state trie
    pub fn values(&self) -> HashMap<SerializedPublicKey, Account> {
        self.state_handle_factory.handle().entries()
    }
}<|MERGE_RESOLUTION|>--- conflicted
+++ resolved
@@ -160,15 +160,12 @@
         Ok(account)
     }
 
-<<<<<<< HEAD
     /// Adds an account to current state tree.
     #[deprecated]
     pub fn add_account(&mut self, key: SerializedPublicKey, account: Account) -> Result<()> {
         self.insert_account(key, account)
     }
-
-=======
->>>>>>> 1e57a251
+    
     /// Inserts an account to current state tree.
     pub fn insert_account(
         &mut self,
@@ -251,13 +248,9 @@
 
 #[derive(Debug, Default, Serialize, Deserialize)]
 struct NodeStateValues {
-<<<<<<< HEAD
+
     pub txns: HashMap<TxHash, Txn>,
     pub state: HashMap<SerializedPublicKey, Account>,
-=======
-    pub txns: HashMap<TxHashString, Txn>,
-    pub state: HashMap<SerializedPublicKeyString, Account>,
->>>>>>> 1e57a251
 }
 
 impl From<&NodeState> for NodeStateValues {
