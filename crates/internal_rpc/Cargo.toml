--- conflicted
+++ resolved
@@ -14,11 +14,8 @@
 serde = { workspace = true }
 service_config = { workspace = true }
 tokio = { workspace = true }
-<<<<<<< HEAD
 web3_pkg = { workspace = true }
 serde_json = { workspace = true }
-=======
 
 [dev-dependencies]
-serial_test = { workspace = true }
->>>>>>> 8942eb19
+serial_test = { workspace = true }