use std::{
    collections::{HashMap, HashSet},
    hash::Hash,
    result::Result as StdResult,
};

use fxhash::FxBuildHasher;
use indexmap::IndexMap;
use left_right::{Absorb, ReadHandle, ReadHandleFactory, WriteHandle};
use serde::{Deserialize, Serialize};
use telemetry::{error, info, warn};
use tokio;
use vrrb_core::txn::{TransactionDigest, TxTimestamp, Txn};

use super::error::MempoolError;
use crate::create_tx_indexer;

pub type Result<T> = StdResult<T, MempoolError>;

#[derive(Clone, PartialEq, Eq, Hash, Debug, Serialize, Deserialize, Default)]
pub struct TxnRecord {
    pub txn_id: TransactionDigest,
    pub txn: Txn,
    pub status: TxnStatus,
    pub timestamp: TxTimestamp,
    pub added_timestamp: TxTimestamp,
    pub validated_timestamp: TxTimestamp,
    pub rejected_timestamp: TxTimestamp,
    pub deleted_timestamp: TxTimestamp,
}

impl TxnRecord {
    pub fn new(txn: Txn) -> TxnRecord {
        let added_timestamp = chrono::offset::Utc::now().timestamp();
        let timestamp = txn.timestamp();

        TxnRecord {
            txn_id: txn.id(),
            txn,
            timestamp,
            added_timestamp,
            ..Default::default()
        }
    }

    pub fn new_by_id(txn_id: &TransactionDigest) -> TxnRecord {
        TxnRecord {
            txn_id: txn_id.to_owned(),
            ..Default::default()
        }
    }
}

pub type PoolType = IndexMap<TransactionDigest, TxnRecord, FxBuildHasher>;

#[derive(Debug, Clone, Default, Hash, PartialEq, Eq, Serialize, Deserialize)]
pub enum TxnStatus {
    #[default]
    Pending,
    Valdating,
    Validated,
    Rejected,
}

/// Mempool stores unprocessed transactions
#[derive(Debug, Clone, PartialEq, Eq)]
pub struct Mempool {
    pool: PoolType,
}

pub const DEFAULT_INITIAL_MEMPOOL_CAPACITY: usize = 10000;

impl Default for Mempool {
    fn default() -> Self {
        Mempool {
            pool: PoolType::with_capacity_and_hasher(
                DEFAULT_INITIAL_MEMPOOL_CAPACITY,
                <_>::default(),
            ),
        }
    }
}

impl Mempool {
    pub fn len(&self) -> usize {
        self.pool.len()
    }

    pub fn is_empty(&self) -> bool {
        self.pool.is_empty()
    }
}

#[derive(Debug, Clone, PartialEq, Eq)]
pub enum MempoolOp {
    Add(TxnRecord),
    Remove(TransactionDigest),
}

impl Absorb<MempoolOp> for Mempool {
    fn absorb_first(&mut self, op: &mut MempoolOp, _: &Self) {
        match op {
            MempoolOp::Add(record) => {
                self.pool.insert(record.txn_id.clone(), record.clone());
            },
            MempoolOp::Remove(id) => {
                self.pool.remove(id);
            },
        }
    }

    fn sync_with(&mut self, first: &Self) {
        *self = first.clone();
    }
}

pub trait FetchFiltered {
    fn fetch_filtered<F>(&self, amount: u32, f: F) -> Vec<TxnRecord>
    where
        F: FnMut(&TransactionDigest, &mut TxnRecord) -> bool;
}

impl FetchFiltered for ReadHandle<Mempool> {
    fn fetch_filtered<F>(&self, amount: u32, f: F) -> Vec<TxnRecord>
    where
        F: FnMut(&TransactionDigest, &mut TxnRecord) -> bool,
    {
        if let Some(map) = self.enter().map(|guard| guard.clone()) {
            let mut result = map.pool;
            result.retain(f);
            let mut returned = Vec::<TxnRecord>::new();
            for (_, v) in &result {
                returned.push(v.clone());
            }
            // TODO:  Error - length
            return returned[0..amount as usize].to_vec();
        };
        Vec::<TxnRecord>::new()
    }
}

#[derive(Debug)]
pub struct LeftRightMempool {
    pub read: ReadHandle<Mempool>,
    pub write: WriteHandle<Mempool, MempoolOp>,
}

impl Default for LeftRightMempool {
    fn default() -> Self {
        let (write, read) = left_right::new::<Mempool, MempoolOp>();

        LeftRightMempool { read, write }
    }
}

impl LeftRightMempool {
    /// Creates new Mempool DB
    pub fn new() -> Self {
        Self::default()
    }

    /// Getter for Mempool DB
    pub fn pool(&self) -> PoolType {
        self.read
            .enter()
            .map(|guard| guard.clone())
            .unwrap_or_default()
            .pool
    }

    /// Getter for Mempool DB
    #[deprecated]
    pub fn handle(&self) -> Option<Mempool> {
        self.read.enter().map(|guard| guard.clone())
    }

    /// Returns a new MempoolReadHandleFactory, to simplify multithread access.
    pub fn factory(&self) -> MempoolReadHandleFactory {
        let factory = self.read.factory();

        MempoolReadHandleFactory { factory }
    }

    /// Adds a new transaction, makes sure it is unique in db.
    /// Pushes to the ReadHandle.
    #[deprecated(note = "use Self::insert instead")]
    pub fn add_txn(&mut self, txn: &Txn, _status: TxnStatus) -> Result<()> {
        self.insert(txn.to_owned())?;
        Ok(())
    }

    pub fn insert(&mut self, txn: Txn) -> Result<usize> {
        let txn_record = TxnRecord::new(txn);

        self.write
            .append(MempoolOp::Add(txn_record.to_owned()))
            .publish();

        tokio::spawn(async move {
            match create_tx_indexer(&txn_record).await {
                Ok(_) => {
<<<<<<< HEAD
                    info!("Successfully sent TxnRecord to block exploror indexer");
=======
                    info!("Successfully sent TxnRecord to block explorer indexer");
>>>>>>> a55e95e2
                },
                Err(e) => {
                    warn!("Error sending TxnRecord to block explorer indexer {}", e);
                },
            }
        });

<<<<<<< HEAD
        Ok(())
=======
        Ok(self.size_in_kilobytes())
>>>>>>> a55e95e2
    }

    /// Retrieves a single transaction identified by id, makes sure it exists in
    /// db
    pub fn get_txn(&mut self, txn_hash: &TransactionDigest) -> Option<Txn> {
        if let Some(record) = self.get(txn_hash) {
            return Some(record.txn);
        }
        None
    }

    /// Getter for an entire pending Txn record
    pub fn get(&mut self, txn_id: &TransactionDigest) -> Option<TxnRecord> {
        if txn_id.to_string().is_empty() {
            return None;
        }

        self.pool().get(txn_id).cloned()
    }

    /// It fetches the transactions from the pool and returns them.
    ///
    /// Arguments:
    ///
    /// * `num_of_txns`: The number of transactions to fetch from the pool.
    ///
    /// Returns:
    ///
    /// A vector of tuples of type (TxHashString, TxnRecord)
    pub fn fetch_txns(&mut self, num_of_txns: usize) -> Vec<(TransactionDigest, TxnRecord)> {
        let mut txns_records = vec![];
        for i in 0..num_of_txns {
            if i == self.pool().len() {
                break;
            }
            if let Some(txn_data) = self.pool().pop() {
                txns_records.push(txn_data);
            }
        }
        txns_records
    }

    /// Adds a batch of new transaction, makes sure that each is unique in db.
    /// Pushes to ReadHandle after processing of the entire batch.
    #[deprecated(note = "use extend instead")]
    pub fn add_txn_batch(
        &mut self,
        txn_batch: &HashSet<Txn>,
        _txns_status: TxnStatus,
    ) -> Result<()> {
        self.extend(txn_batch.clone())
    }

    pub fn extend(&mut self, txn_batch: HashSet<Txn>) -> Result<()> {
        txn_batch.into_iter().for_each(|t| {
            self.write.append(MempoolOp::Add(TxnRecord::new(t)));
        });

        self.publish();
        Ok(())
    }

    pub fn extend_with_records(&mut self, record_batch: HashSet<TxnRecord>) -> Result<()> {
        record_batch.into_iter().for_each(|t| {
            self.write.append(MempoolOp::Add(t));
        });

        self.publish();
        Ok(())
    }

    /// Removes a single transaction identified by id, makes sure it exists in
    /// db. Pushes to the ReadHandle.
    #[deprecated]
    pub fn remove_txn_by_id(&mut self, txn_hash: &TransactionDigest) -> Result<()> {
        self.remove(txn_hash)
    }

    /// Removes a single transaction identified by itself, makes sure it exists
    /// in db. Pushes to the ReadHandle.
    #[deprecated]
    pub fn remove_txn(&mut self, txn: &Txn, _status: TxnStatus) -> Result<()> {
        self.remove(&txn.id())
    }

    pub fn remove(&mut self, id: &TransactionDigest) -> Result<()> {
        self.write
            .append(MempoolOp::Remove(id.to_owned()))
            .publish();
        Ok(())
    }

    /// Removes a batch of transactions, makes sure that each is unique in db.
    /// Pushes to ReadHandle after processing of the entire batch.
    #[deprecated]
    pub fn remove_txn_batch(
        &mut self,
        txn_batch: &HashSet<Txn>,
        _txns_status: TxnStatus,
    ) -> Result<()> {
        txn_batch.iter().for_each(|t| {
            self.write.append(MempoolOp::Remove(t.id()));
        });

        self.publish();

        Ok(())
    }

    pub fn remove_txns(&mut self, txn_batch: &HashSet<TransactionDigest>) -> Result<()> {
        txn_batch.iter().for_each(|t| {
            self.write.append(MempoolOp::Remove(t.to_owned()));
        });

        self.publish();

        Ok(())
    }

    /// Was the Txn validated ? And when ?
    // TODO: rethink validated txn storage
    pub fn is_txn_validated(&mut self, txn: &Txn) -> Result<TxTimestamp> {
        match self.get(&txn.digest()) {
            Some(found) if matches!(found.status, TxnStatus::Validated) => {
                Ok(found.validated_timestamp)
            },
            _ => Err(MempoolError::TransactionNotFound(txn.digest())),
        }
    }

    /// Retrieves actual size of the mempooldb.
    pub fn size(&self) -> usize {
        self.pool().len()
    }

    /// Retrieves actual size of the mempooldb in Kilobytes.
    pub fn size_in_kilobytes(&self) -> usize {
        let txn_size_factor = std::mem::size_of::<Txn>();
        let mempool_items = self.size();

        (mempool_items * txn_size_factor) / 1024
    }

    /// Pushes changes to Reader.
    fn publish(&mut self) {
        self.write.publish();
    }
}

impl From<PoolType> for LeftRightMempool {
    fn from(pool: PoolType) -> Self {
        let (write, read) = left_right::new::<Mempool, MempoolOp>();
        let mut mempool_db = Self { read, write };

        let records = pool.values().cloned().collect::<HashSet<TxnRecord>>();

        mempool_db.extend_with_records(records).unwrap_or_default();

        mempool_db
    }
}

impl Clone for LeftRightMempool {
    fn clone(&self) -> Self {
        Self::from(self.pool())
    }
}

#[derive(Clone, Debug)]
pub struct MempoolReadHandleFactory {
    factory: ReadHandleFactory<Mempool>,
}

impl MempoolReadHandleFactory {
    pub fn handle(&self) -> PoolType {
        self.factory
            .handle()
            .enter()
            .map(|guard| guard.clone())
            .unwrap_or_default()
            .pool
    }

    /// Returns a hash map of all the key value pairs within the mempool
    pub fn entries(&self) -> HashMap<TransactionDigest, TxnRecord> {
        self.handle()
            .values()
            .cloned()
            .map(|record| (record.txn_id.clone(), record))
            .collect()
    }

    /// Returns a vector of all transactions within the mempool
    pub fn values(&self) -> Vec<Txn> {
        self.handle()
            .values()
            .cloned()
            .map(|record| (record.txn))
            .collect()
    }

    pub fn get(&self, digest: &TransactionDigest) -> Option<TxnRecord> {
        if let Some(record) = self.handle().get(digest) {
            return Some(record.clone());
        }
        None
    }
}<|MERGE_RESOLUTION|>--- conflicted
+++ resolved
@@ -199,11 +199,7 @@
         tokio::spawn(async move {
             match create_tx_indexer(&txn_record).await {
                 Ok(_) => {
-<<<<<<< HEAD
-                    info!("Successfully sent TxnRecord to block exploror indexer");
-=======
                     info!("Successfully sent TxnRecord to block explorer indexer");
->>>>>>> a55e95e2
                 },
                 Err(e) => {
                     warn!("Error sending TxnRecord to block explorer indexer {}", e);
@@ -211,11 +207,7 @@
             }
         });
 
-<<<<<<< HEAD
-        Ok(())
-=======
         Ok(self.size_in_kilobytes())
->>>>>>> a55e95e2
     }
 
     /// Retrieves a single transaction identified by id, makes sure it exists in
