--- conflicted
+++ resolved
@@ -1,10 +1,7 @@
 use anyhow::Result;
 use clap::Parser;
-<<<<<<< HEAD
 use std::collections::HashMap;
-=======
 use multiaddr::Multiaddr;
->>>>>>> ea241080
 use std::ffi::OsStr;
 use std::path::Path;
 use std::path::PathBuf;
@@ -77,6 +74,12 @@
         Web3Store::from_hostname(VERSATUS_STORAGE_ADDRESS, is_srv)?
     };
 
+    // Define some package and object annotations to include.
+    let mut o_ann = HashMap::<String, String>::new();
+    o_ann.insert("role".to_string(), "contract".to_string());
+    let mut p_ann = HashMap::<String, String>::new();
+    p_ann.insert("status".to_string(), "test".to_string());
+
     let mut objects: Vec<Web3PackageObject> = vec![];
     let rt = tokio::runtime::Runtime::new()?;
     rt.block_on(async {
@@ -99,29 +102,14 @@
                 .object_arch(Web3PackageArchitecture::Wasm32Wasi)
                 .object_path(path.to_string().to_owned())
                 .object_cid(Web3ContentId { cid })
+                .object_annotations(o_ann)
                 .object_type(Web3ObjectType::Executable)
                 .build()
                 .map_err(|e| {
                     anyhow::Error::msg(format!("Error occurred while building the package :{}", e))
                 })?;
 
-<<<<<<< HEAD
-    // Some temporary annotations. Required, but not currently used.
-    let mut o_ann = HashMap::<String, String>::new();
-    o_ann.insert("role".to_string(), "contract".to_string());
-    let mut p_ann = HashMap::<String, String>::new();
-    p_ann.insert("status".to_string(), "test".to_string());
-
-    let obj = Web3PackageObjectBuilder::default()
-        .object_arch(Web3PackageArchitecture::Wasm32Wasi)
-        .object_path(path.to_string().to_owned())
-        .object_cid(Web3ContentId { cid })
-        .object_annotations(o_ann)
-        .object_type(Web3ObjectType::Executable)
-        .build()?;
-=======
             objects.push(obj);
->>>>>>> ea241080
 
             let pkg_meta = Web3PackageBuilder::default()
                 .pkg_version(opts.version)
@@ -129,26 +117,14 @@
                 .pkg_author(opts.author.to_owned())
                 .pkg_type(Web3PackageType::SmartContract)
                 .pkg_objects(objects)
+                .pkg_annotations(p_ann)
                 .pkg_replaces(vec![])
                 .build()
                 .map_err(|e| anyhow::Error::msg(format!("Error building package: {}", e)))?;
 
-<<<<<<< HEAD
-    let pkg_meta = Web3PackageBuilder::default()
-        .pkg_version(opts.version)
-        .pkg_name(opts.name.to_owned())
-        .pkg_author(opts.author.to_owned())
-        .pkg_type(Web3PackageType::SmartContract)
-        .pkg_objects(objects)
-        .pkg_annotations(p_ann)
-        .pkg_replaces(vec![])
-        .build()?;
-    let json = serde_json::to_string(&pkg_meta)?;
-=======
             let json = serde_json::to_string(&pkg_meta).map_err(|e| {
                 anyhow::Error::msg(format!("Error serializing package metadata to JSON: {}", e))
             })?;
->>>>>>> ea241080
 
             let cid = store
                 .write_dag(json.into())
