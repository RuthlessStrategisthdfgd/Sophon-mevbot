[package]
name = "wasm_runtime"
version = "0.1.0"
edition = "2021"

# See more keys and their definitions at https://doc.rust-lang.org/cargo/reference/manifest.html

[dependencies]
thiserror = { workspace = true }
<<<<<<< HEAD
anyhow = { workspace = true }
=======
>>>>>>> 80d7989f
derive_builder = { workspace = true }
serde = { workspace = true }
serde_derive = { workspace = true }
serde_json = { workspace = true }
telemetry = { workspace = true }
wasmer = { workspace = true }
wasmer-vm = { workspace = true }
wasmer-middlewares = { workspace = true }
wasmer-wasix = { workspace = true }
wasmer-wasix-types = { workspace = true }
vrrb_core = { workspace = true }<|MERGE_RESOLUTION|>--- conflicted
+++ resolved
@@ -7,10 +7,6 @@
 
 [dependencies]
 thiserror = { workspace = true }
-<<<<<<< HEAD
-anyhow = { workspace = true }
-=======
->>>>>>> 80d7989f
 derive_builder = { workspace = true }
 serde = { workspace = true }
 serde_derive = { workspace = true }
