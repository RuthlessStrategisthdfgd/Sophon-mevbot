// This file contains code for creating blocks to be proposed, including the
// genesis block and blocks being mined.

use std::{
    cmp::Ordering,
    collections::{HashMap, HashSet},
    fmt,
};

use bulldag::{
    graph::BullDag,
    index::Index,
    vertex::{Direction, Vertex},
};
use primitives::{
    types::SecretKey as SecretKeyBytes,
    Epoch,
    RawSignature,
    GENESIS_EPOCH,
    SECOND,
    VALIDATOR_THRESHOLD,
};
#[cfg(mainnet)]
use reward::reward::GENESIS_REWARD;
use reward::reward::{Reward, NUMBER_OF_BLOCKS_PER_EPOCH};
use ritelinked::{LinkedHashMap, LinkedHashSet};
use secp256k1::{
    hashes::{sha256 as s256, Hash},
    Message,
};
use serde::{Deserialize, Serialize};
<<<<<<< HEAD
use sha256::{digest, digest_bytes};
use state::state::NetworkState;
use std::fmt;
use vrrb_core::accountable::Accountable;
use vrrb_core::claim::Claim;
use vrrb_core::txn::Txn;
use vrrb_core::verifiable::Verifiable;
use vrrb_core::keypair::KeyPair;
=======
use sha256::digest;
use utils::{create_payload, hash_data};
use vrrb_core::{
    accountable::Accountable,
    claim::Claim,
    keypair::KeyPair,
    txn::Txn,
    verifiable::Verifiable,
};
>>>>>>> 1e57a251

#[cfg(mainnet)]
use crate::genesis;
use crate::{
    genesis,
    header::BlockHeader,
    invalid::{BlockError, InvalidBlockErrorReason},
};

pub const GROSS_UTILITY_PERCENTAGE: f64 = 0.01;
pub const PERCENTAGE_CHANGE_SUPPLY_CAP: f64 = 0.25;
pub const EPOCH_BLOCK: u32 = 30_000_000;

pub type CurrentUtility = i128;
pub type NextEpochAdjustment = i128;
pub type TxnId = String;
pub type ClaimHash = String;
pub type RefHash = String;
pub type TxnList = LinkedHashMap<TxnId, Txn>;
pub type ClaimList = LinkedHashMap<ClaimHash, Claim>;
pub type ConsolidatedTxns = LinkedHashMap<RefHash, LinkedHashSet<TxnId>>;
pub type ConsolidatedClaims = LinkedHashMap<RefHash, LinkedHashSet<ClaimHash>>;
pub type BlockHash = String;
pub type QuorumId = String;
pub type QuorumPubkey = String;
pub type QuorumPubkeys = LinkedHashMap<QuorumId, QuorumPubkey>;
pub type ConflictList = HashMap<TxnId, Conflict>;

pub trait InnerBlock {
    type Header;
    type RewardType;

    fn get_header(&self) -> Self::Header;
    fn get_next_block_seed(&self) -> u64;
    fn get_next_block_reward(&self) -> Self::RewardType;
    fn is_genesis(&self) -> bool;
    fn get_hash(&self) -> String;
}

#[derive(Clone, Debug, Serialize, Deserialize)]
#[repr(C)]
pub struct Certificate {
    pub signature: String,
    pub inauguartion: Option<QuorumPubkeys>,
    pub root_hash: String,
    pub next_root_hash: String,
}

#[derive(Clone, Debug, Serialize, Deserialize)]
#[repr(C)]
pub struct GenesisBlock {
    pub header: BlockHeader,
    pub txns: TxnList,
    pub claims: ClaimList,
    pub hash: BlockHash,
    pub certificate: Option<Certificate>,
}

<<<<<<< HEAD
impl Block {
    // Returns a result with either a tuple containing the genesis block and the
    // updated account state (if successful) or an error (if unsuccessful)
    pub fn genesis(claim: Claim, secret_key: Vec<u8>, miner: Option<String>) -> Result<Block, InvalidBlockErrorReason> {

        // Create the genesis header
        let header =
            BlockHeader::genesis(0, claim.clone(), secret_key, miner, RawSignature::default())?;
        // Create the genesis state hash
        // TODO: Replace with state trie root
        let mut state_hash = "".to_string();
        if let Ok(str_last_hash) = String::from_utf8(header.clone().last_hash) {
            state_hash = digest(
                format!(
                    "{},{}",
                    str_last_hash,
                    digest("Genesis_State_Hash".as_bytes())
                )
                .as_bytes(),
            );
        } else {
            return Err(InvalidBlockErrorReason::InvalidBlockHeader);
        }
=======
impl GenesisBlock {
    pub fn mine_genesis(
        claim: Claim,
        secret_key: SecretKeyBytes,
        claim_list: ClaimList,
    ) -> Option<GenesisBlock> {
        let claim_list_hash = hash_data!(claim_list);
        let seed = 0;
        let round = 0;
        let epoch = 0;

        let header = BlockHeader::genesis(
            seed,
            round,
            epoch,
            claim.clone(),
            secret_key,
            claim_list_hash,
        );

        let block_hash = hash_data!(
            header.ref_hashes,
            header.round,
            header.block_seed,
            header.next_block_seed,
            header.block_height,
            header.timestamp,
            header.txn_hash,
            header.miner_claim,
            header.claim_list_hash,
            header.block_reward,
            header.next_block_reward,
            header.miner_signature
        );
>>>>>>> 1e57a251

        let mut claims = LinkedHashMap::new();
        claims.insert(claim.clone().public_key, claim);

        #[cfg(mainnet)]
        let txns = genesis::generate_genesis_txns();

        // TODO: Genesis block on local/testnet should generate either a
        // faucet for tokens, or fill some initial accounts so that testing
        // can be executed

        #[cfg(not(mainnet))]
        let txns = LinkedHashMap::new();
        let header = header.clone();

        let genesis = GenesisBlock {
            header,
            txns,
            claims,
            hash: block_hash,
            certificate: None,
        };

        Some(genesis)
    }
}

#[derive(Clone, Debug, Serialize, Deserialize)]
#[repr(C)]
pub struct ConvergenceBlock {
    pub header: BlockHeader,
    pub txns: ConsolidatedTxns,
    pub claims: ConsolidatedClaims,
    pub hash: BlockHash,
    pub certificate: Option<Certificate>,
}

impl ConvergenceBlock {
    pub fn mine(
        args: MineArgs,
        proposals: &Vec<ProposalBlock>,
        chain: &BullDag<Block, String>,
    ) -> Option<ConvergenceBlock> {
        // identify and resolve all the conflicting txns between proposal blocks
        let resolved_txns = {
            match args.last_block {
                Block::Convergence { ref block } => ConvergenceBlock::resolve_conflicts(
                    &proposals,
                    block.header.next_block_seed.into(),
                    args.round.clone(),
                    chain,
                ),
                Block::Genesis { ref block } => ConvergenceBlock::resolve_conflicts(
                    &proposals,
                    block.header.next_block_seed.into(),
                    args.round.clone(),
                    chain,
                ),
                _ => return None,
            }
        };

        // Consolidate transactions after resolving conflicts.
        let txns: ConsolidatedTxns = resolved_txns
            .iter()
            .map(|block| {
                let txn_list = block.txns.iter().map(|(id, _)| id.clone()).collect();

                (block.hash.clone(), txn_list)
            })
            .collect();

        //TODO: resolve claim conflicts. This is less important because it
        //cannot lead to double spend
        let claims: ConsolidatedClaims = proposals
            .iter()
            .map(|block| {
                let claim_hashes: LinkedHashSet<ClaimHash> = block
                    .claims
                    .iter()
                    .map(|(claim_hash, _)| claim_hash.clone())
                    .collect();

                (block.hash.clone(), claim_hashes)
            })
            .collect();

        // Get the convergence block from the last round
        let last_block = args.last_block;

        // Get the miner claim
        let claim = args.claim;

        // Get the miner secret key
        let secret_key = args.secret_key;

        // TODO: Calculate the rolling utility and the rolling
        // next epoch adjustment
        let adjustment_next_epoch = args.next_epoch_adjustment;

        // Get all the proposal block hashes
        let ref_hashes = proposals.iter().map(|b| b.hash.clone()).collect();

        // Hash the conflict resolved transactions
        let txn_hash = hash_data!(txns);

        // Hash the claims
        let claim_list_hash = hash_data!(claims);

        // Get the block header for the current block
        let header = BlockHeader::new(
            last_block.clone(),
            ref_hashes,
            claim,
            secret_key,
            txn_hash,
            claim_list_hash,
            adjustment_next_epoch,
        )?;

        // Hash all the header data to get the blockhash
        let block_hash = hash_data!(
            header.ref_hashes,
            header.round,
            header.block_seed,
            header.next_block_seed,
            header.block_height,
            header.timestamp,
            header.txn_hash,
            header.miner_claim,
            header.claim_list_hash,
            header.block_reward,
            header.next_block_reward,
            header.miner_signature
        );

        // Return the ConvergenceBlock
        Some(ConvergenceBlock {
            header,
            txns,
            claims,
            hash: block_hash,
            certificate: None,
        })
    }

    // Check that conflicts with previous convergence block are removed
    // and there is no winner in current round.
    fn resolve_conflicts(
        proposals: &Vec<ProposalBlock>,
        seed: u128,
        round: u128,
        chain: &BullDag<Block, String>,
    ) -> Vec<ProposalBlock> {
        // First, get any/all proposal blocks that are not from current round
        let (curr, prev) = {
            let (mut left, mut right) = (Vec::new(), Vec::new());
            for block in proposals {
                if block.is_current_round(round) {
                    left.push(block.clone());
                } else {
                    right.push(block.clone());
                }
            }

            (left, right)
        };

        // Next get all the prev_round conflicts resolved
        let prev_resolved = ConvergenceBlock::resolve_conflicts_prev_rounds(round, &prev, chain);

        // Identify all conflicts
        let mut conflicts = ConvergenceBlock::identify_conflicts(&curr);

        // create a vector of proposers with the claim and the proposal block
        // hash.
        let proposers: Vec<(Claim, RefHash)> = curr
            .iter()
            .map(|block| (block.from.clone(), block.hash.clone()))
            .collect();

        // calculate the pointer sums for all propsers and save into a vector
        // of thruples with the claim, ref_hash and pointer sum
        let mut pointer_sums: Vec<(Claim, RefHash, Option<u128>)> = {
            proposers
                .iter()
                .map(|(claim, ref_hash)| {
                    (claim.clone(), ref_hash.to_string(), claim.get_pointer(seed))
                })
                .collect()
        };

        // Sort all the pointer sums
        pointer_sums.sort_by(|a, b| match (a.2, b.2) {
            (Some(x), Some(y)) => x.cmp(&y),
            (None, Some(_)) => Ordering::Greater,
            (Some(_), None) => Ordering::Less,
            (None, None) => Ordering::Equal,
        });

        // Iterate, mutably through all the conflicts identified
        conflicts.iter_mut().for_each(|(_, conflict)| {
            // clone the pointers sums
            let mut local_pointers = pointer_sums.clone();

            // retain only the pointer sum related to the current conflict
            local_pointers.retain(|(claim, ref_hash, _)| {
                conflict
                    .proposers
                    .contains(&(claim.clone(), ref_hash.clone()))
            });

            // select the first pointer sum and extract the proposal block
            // hash from the pointer sum
            let winner = local_pointers[0].1.clone();

            // save it as the conflict winner
            conflict.winner = Some(winner);
        });

        let mut curr_resolved = curr.clone();
        // Iterate, mutable t hrough the proposal blocks
        curr_resolved.iter_mut().for_each(|block| {
            // Clone conflicts into a mutable variable
            let mut local_conflicts = conflicts.clone();

            // retain only the conflicts that relate to current proposal block
            local_conflicts.retain(|id, _| block.txns.contains_key(id));

            // convert filtered conflicts into an iterator
            let mut conflict_iter = local_conflicts.iter();

            // initialize a hashset to save transactions that current block
            // proposer lost conflict resolution.
            let mut removals = HashSet::new();

            // loop through all the conflicts related to current block
            // and check if the winner is the current block hash
            while let Some((id, conflict)) = conflict_iter.next() {
                if Some(block.hash.clone()) != conflict.winner {
                    // if it does insert into removals, otherwise ignore
                    removals.insert(id.to_string());
                }
            }

            // remove transactions for which current block lost conflict
            // resolution from the current block
            block.txns.retain(|id, _| !removals.contains(id));
        });

        // combine prev_resolved and curr_resolved
        curr_resolved.extend(prev_resolved);

        // return proposal blocks with conflict resolution complete
        curr_resolved.clone()
    }

    fn get_source_blocks(
        block: &ProposalBlock,
        chain: &BullDag<Block, String>,
    ) -> Vec<ConvergenceBlock> {
        // TODO: Handle the case where the reference block is the genesis block
        let source = block.ref_block.clone();
        let source_vtx: Option<&Vertex<Block, String>> = chain.get_vertex(source);

        // Get every block between current proposal and proposals source;
        // if the source exists
        let source_refs: Vec<String> = match source_vtx {
            Some(vtx) => chain.trace(&vtx, Direction::Reference),
            None => {
                vec![]
            },
        };

        // Get all the vertices corresponding to the references to the
        // proposal blocks source. This will include other proposal blocks
        // between the ProposalBlock's source and the current round.
        // Will need to filter to only retain the convergence blocks
        let ref_vertices: Vec<Option<&Vertex<Block, String>>> = {
            source_refs
                .iter()
                .map(|idx| chain.get_vertex(idx.to_string()))
                .collect()
        };

        // Initialize a stack to save ConvergenceBlock vertices to
        // This will where all the ConvergenceBlocks between the
        // Source of ProposalBlock and the current round will be stored
        // and returned to check for conflicts.
        let mut stack = vec![];

        // Iterate through the ref_vertices vector
        // Check whether the ref_vertex is Some or None
        // If it is Some, get the data from the Vertex and
        // match the Block variant
        // If the block variant is a convergence block add it to the stack
        // otherwise ignore it
        ref_vertices.iter().for_each(|opt| {
            if let Some(vtx) = opt {
                match vtx.get_data() {
                    Block::Convergence { block } => stack.push(block),
                    _ => { /*IGNORE*/ },
                }
            }
        });

        return stack;
    }

    fn resolve_conflicts_prev_rounds(
        round: u128,
        proposals: &Vec<ProposalBlock>,
        chain: &BullDag<Block, String>,
    ) -> Vec<ProposalBlock> {
        let prev_blocks: Vec<ConvergenceBlock> = {
            let nested: Vec<Vec<ConvergenceBlock>> = proposals
                .iter()
                .map(|prop_block| ConvergenceBlock::get_source_blocks(prop_block, chain))
                .collect();

            nested.into_iter().flatten().collect()
        };

        let mut proposals = proposals.clone();

        // Flatten consolidated transactions from all previous blocks
        let removals: LinkedHashSet<&TxnId> = {
            // Get nested sets of all previous blocks
            let sets: Vec<LinkedHashSet<&TxnId>> = prev_blocks
                .iter()
                .map(|block| {
                    let block_set: Vec<&LinkedHashSet<TxnId>> = {
                        block
                            .txns
                            .iter()
                            .map(|(_, txn_id_set)| txn_id_set)
                            .collect()
                    };
                    block_set.into_iter().flatten().collect()
                })
                .collect();

            // Flatten the nested sets
            sets.into_iter().flatten().collect()
        };

        proposals.retain(|block| block.round != round);

        let resolved: Vec<ProposalBlock> = proposals
            .iter_mut()
            .map(|block| {
                let mut resolved_block = block.clone();

                resolved_block.txns.retain(|id, _| !&removals.contains(id));

                resolved_block
            })
            .collect();

        resolved
    }

    fn identify_conflicts(proposals: &Vec<ProposalBlock>) -> HashMap<TxnId, Conflict> {
        let mut conflicts: ConflictList = HashMap::new();
        proposals.iter().for_each(|block| {
            let mut txn_iter = block.txns.iter();
            let mut proposer = HashSet::new();
            proposer.insert((block.from.clone(), block.hash.clone()));

            while let Some((id, _)) = txn_iter.next() {
                let conflict = Conflict {
                    txn_id: id.to_string(),
                    proposers: proposer.clone(),
                    winner: None,
                };

                conflicts
                    .entry(id.to_string())
                    .and_modify(|e| {
                        e.proposers.insert((block.from.clone(), block.hash.clone()));
                    })
                    .or_insert(conflict);
            }
        });

        conflicts.retain(|_, conflict| conflict.proposers.len() > 1);
        conflicts
    }

    pub fn append_certificate(&mut self, cert: Certificate) {
        self.certificate = Some(cert);
    }

    pub fn txn_id_set(&self) -> LinkedHashSet<&TxnId> {
        let sets: Vec<&LinkedHashSet<TxnId>> = self.txns.iter().map(|(_, set)| set).collect();

        sets.into_iter().flatten().collect()
    }
}

#[derive(Clone, Debug, Serialize, Deserialize)]
#[repr(C)]
pub struct Conflict {
    pub txn_id: TxnId,
    pub proposers: HashSet<(Claim, RefHash)>,
    pub winner: Option<RefHash>,
}

pub struct MineArgs<'a> {
    pub claim: Claim,
    pub last_block: Block,
    pub txns: LinkedHashMap<String, Txn>,
    pub claims: LinkedHashMap<String, Claim>,
    pub claim_list_hash: Option<String>,
    #[deprecated(
        note = "will be removed, unnecessary as last block needed to mine and contains next block reward"
    )]
    pub reward: &'a mut Reward,
    pub abandoned_claim: Option<Claim>,
    pub secret_key: SecretKeyBytes,
    pub epoch: Epoch,
    pub round: u128,
    pub next_epoch_adjustment: i128,
}

#[derive(Clone, Debug, Serialize, Deserialize)]
#[repr(C)]
pub struct ProposalBlock {
    pub ref_block: RefHash,
    pub round: u128,
    pub epoch: Epoch,
    pub txns: TxnList,
    pub claims: ClaimList,
    pub from: Claim,
    pub hash: BlockHash,
    pub signature: String,
}

impl ProposalBlock {
    pub fn build(
        ref_block: RefHash,
        round: u128,
        epoch: Epoch,
        txns: TxnList,
        claims: ClaimList,
        from: Claim,
        secret_key: SecretKeyBytes,
    ) -> ProposalBlock {
        let payload = create_payload!(round, epoch, txns, claims, from);
        let signature = secret_key.sign_ecdsa(payload).to_string();
        let hash = hash_data!(round, epoch, txns, claims, from, signature);

        ProposalBlock {
            ref_block,
            round,
            epoch,
            txns,
            claims,
            hash,
            from,
            signature,
        }
    }

    pub fn is_current_round(&self, round: u128) -> bool {
        self.round == round
    }

    pub fn remove_confirmed_txs(&mut self, prev_blocks: Vec<ConvergenceBlock>) {
        let sets: Vec<LinkedHashSet<&TxnId>> =
            { prev_blocks.iter().map(|block| block.txn_id_set()).collect() };

        let prev_block_set: LinkedHashSet<&TxnId> = { sets.into_iter().flatten().collect() };

        let curr_txns = self.txns.clone();

        let curr_set: LinkedHashSet<&TxnId> = { curr_txns.iter().map(|(id, _)| id).collect() };

        let prev_confirmed: LinkedHashSet<TxnId> = {
            let intersection = curr_set.intersection(&prev_block_set);
            intersection.into_iter().map(|id| id.to_string()).collect()
        };

        self.txns.retain(|id, _| prev_confirmed.contains(id));
    }

    pub fn txn_id_set(&self) -> LinkedHashSet<TxnId> {
        self.txns.iter().map(|(id, _)| id.clone()).collect()
    }
}

#[derive(Clone, Debug, Serialize, Deserialize)]
#[repr(C)]
pub enum Block {
    Convergence { block: ConvergenceBlock },
    Proposal { block: ProposalBlock },
    Genesis { block: GenesisBlock },
}

impl Block {
    pub fn is_convergence(&self) -> bool {
        match self {
            Block::Convergence { .. } => return true,
            _ => return false,
        }
    }

    pub fn is_proposal(&self) -> bool {
        match self {
            Block::Proposal { .. } => return true,
            _ => return false,
        }
    }

    pub fn is_genesis(&self) -> bool {
        match self {
            Block::Genesis { .. } => return true,
            _ => return false,
        }
    }
}

impl fmt::Display for ConvergenceBlock {
    fn fmt(&self, f: &mut fmt::Formatter) -> fmt::Result {
        write!(
            f,
            "ConvergenceBlock(\n \
            header: {:?},\n",
            self.header
        )
    }
}

//TODO: impl fmt::Display for ProposalBlock & GenesisBlock
impl From<ConvergenceBlock> for Block {
    fn from(item: ConvergenceBlock) -> Block {
        return Block::Convergence { block: item };
    }
}

impl From<ProposalBlock> for Block {
    fn from(item: ProposalBlock) -> Block {
        return Block::Proposal { block: item };
    }
}

impl From<GenesisBlock> for Block {
    fn from(item: GenesisBlock) -> Block {
        return Block::Genesis { block: item };
    }
}

impl InnerBlock for ConvergenceBlock {
    type Header = BlockHeader;
    type RewardType = Reward;

    fn get_header(&self) -> Self::Header {
        self.header.clone()
    }

    fn get_next_block_seed(&self) -> u64 {
        self.get_header().next_block_seed
    }

    fn get_next_block_reward(&self) -> Self::RewardType {
        self.get_header().next_block_reward
    }

    fn is_genesis(&self) -> bool {
        false
    }

    fn get_hash(&self) -> String {
        self.hash.clone()
    }
}

impl InnerBlock for GenesisBlock {
    type Header = BlockHeader;
    type RewardType = Reward;

    fn get_header(&self) -> Self::Header {
        self.header.clone()
    }

    fn get_next_block_seed(&self) -> u64 {
        self.get_header().next_block_seed
    }

    fn get_next_block_reward(&self) -> Self::RewardType {
        self.get_header().next_block_reward
    }

    fn is_genesis(&self) -> bool {
        true
    }

    fn get_hash(&self) -> String {
        self.hash.clone()
    }
}<|MERGE_RESOLUTION|>--- conflicted
+++ resolved
@@ -29,16 +29,6 @@
     Message,
 };
 use serde::{Deserialize, Serialize};
-<<<<<<< HEAD
-use sha256::{digest, digest_bytes};
-use state::state::NetworkState;
-use std::fmt;
-use vrrb_core::accountable::Accountable;
-use vrrb_core::claim::Claim;
-use vrrb_core::txn::Txn;
-use vrrb_core::verifiable::Verifiable;
-use vrrb_core::keypair::KeyPair;
-=======
 use sha256::digest;
 use utils::{create_payload, hash_data};
 use vrrb_core::{
@@ -48,7 +38,6 @@
     txn::Txn,
     verifiable::Verifiable,
 };
->>>>>>> 1e57a251
 
 #[cfg(mainnet)]
 use crate::genesis;
@@ -107,31 +96,7 @@
     pub certificate: Option<Certificate>,
 }
 
-<<<<<<< HEAD
-impl Block {
-    // Returns a result with either a tuple containing the genesis block and the
-    // updated account state (if successful) or an error (if unsuccessful)
-    pub fn genesis(claim: Claim, secret_key: Vec<u8>, miner: Option<String>) -> Result<Block, InvalidBlockErrorReason> {
-
-        // Create the genesis header
-        let header =
-            BlockHeader::genesis(0, claim.clone(), secret_key, miner, RawSignature::default())?;
-        // Create the genesis state hash
-        // TODO: Replace with state trie root
-        let mut state_hash = "".to_string();
-        if let Ok(str_last_hash) = String::from_utf8(header.clone().last_hash) {
-            state_hash = digest(
-                format!(
-                    "{},{}",
-                    str_last_hash,
-                    digest("Genesis_State_Hash".as_bytes())
-                )
-                .as_bytes(),
-            );
-        } else {
-            return Err(InvalidBlockErrorReason::InvalidBlockHeader);
-        }
-=======
+
 impl GenesisBlock {
     pub fn mine_genesis(
         claim: Claim,
@@ -166,7 +131,6 @@
             header.next_block_reward,
             header.miner_signature
         );
->>>>>>> 1e57a251
 
         let mut claims = LinkedHashMap::new();
         claims.insert(claim.clone().public_key, claim);
