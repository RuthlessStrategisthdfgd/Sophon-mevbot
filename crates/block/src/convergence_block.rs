--- conflicted
+++ resolved
@@ -7,20 +7,7 @@
 use reward::reward::Reward;
 use ritelinked::{LinkedHashMap, LinkedHashSet};
 use serde::{Deserialize, Serialize};
-<<<<<<< HEAD
-use sha256::digest;
-use utils::{create_payload, hash_data};
-use vrrb_core::{
-    accountable::Accountable,
-    claim::Claim,
-    keypair::KeyPair,
-    txn::Txn,
-    verifiable::Verifiable,
-};
-use vrrb_core::txn::TransactionDigest;
-=======
 use vrrb_core::{claim::Claim, txn::{Txn, TransactionDigest}};
->>>>>>> c529c6a9
 
 #[cfg(mainnet)]
 use crate::genesis;
@@ -31,12 +18,9 @@
     Certificate,
     ConsolidatedClaims,
     ConsolidatedTxns,
-<<<<<<< HEAD
     GenesisBlock,
     ProposalBlock,
     RefHash,
-=======
->>>>>>> c529c6a9
 };
 
 pub struct MineArgs<'a> {
