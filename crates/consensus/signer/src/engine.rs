--- conflicted
+++ resolved
@@ -184,7 +184,6 @@
         Err(Error::FailedVerification("missing public key".to_string()))
     }
 
-<<<<<<< HEAD
     /// Signature verification with a given message
     pub fn verify_with_message(
         &self,
@@ -203,9 +202,6 @@
         Ok(())
     }
 
-=======
-    #[allow(clippy::ptr_arg)]
->>>>>>> 5b82d493
     pub fn verify_batch<T: AsRef<[u8]> + std::fmt::Debug>(
         &self,
         batch_sigs: &Vec<(NodeId, Signature)>,
