name: cargo
on: [pull_request]
env:
  CARGO_TERM_COLOR: always

jobs:
  # check workspace for warnings & treat them as errors
  clippy:
    name: clippy
    runs-on: ubuntu-latest
    steps:
      - name: Install dev-dependencies
        run: sudo apt-get install -y libxcb-shape0-dev libxcb-xfixes0-dev
      - name: Checkout sources
        uses: actions/checkout@v3
        with:
          submodules: true

      - name: Install stable toolchain
        uses: actions-rs/toolchain@v1
        with:
          profile: minimal
          toolchain: stable
          override: true

      - name: cargo clippy
        uses: actions-rs/clippy-check@v1
        with:
          token: ${{ secrets.GITHUB_TOKEN }}
          args: --all-features --all-targets -- -D warnings

  # check if workspace is formatted, and treat unformatted code as errors.
  fmt-check:
    name: fmt
    runs-on: ubuntu-latest
    steps:
      - uses: actions/checkout@v3
      - name: Install toolchain
        uses: dsherret/rust-toolchain-file@v1
      - name: Check Formatting
        run: cargo fmt --all -- --check
      - name: Install taplo-cli
        uses: baptiste0928/cargo-install@v2.2.0
        with:
          crate: taplo-cli
      - name: Run taplo linter
        run: taplo format --check --verbose

  # tests all crates in parallel
  test-block:
    name: test block
    runs-on: ubuntu-latest
    steps:
      - name: Install dev-dependencies
        run: sudo apt-get install -y libxcb-shape0-dev libxcb-xfixes0-dev
      - name: Checkout sources
        uses: actions/checkout@v3
        with:
          submodules: true
      - name: Install stable toolchain
        uses: actions-rs/toolchain@v1
        with:
          profile: minimal
          toolchain: stable
          override: true
      - name: cargo test
        uses: actions-rs/cargo@v1
        with:
          command: test
          args: -p block

  test-cli:
    name: test cli
    runs-on: ubuntu-latest
    steps:
      - name: Install dev-dependencies
        run: sudo apt-get install -y libxcb-shape0-dev libxcb-xfixes0-dev
      - name: Checkout sources
        uses: actions/checkout@v3
        with:
          submodules: true
      - name: Install stable toolchain
        uses: actions-rs/toolchain@v1
        with:
          profile: minimal
          toolchain: stable
          override: true
      - name: cargo test
        uses: actions-rs/cargo@v1
        with:
          command: test
          args: -p cli

  test-compute-agent:
    name: test compute_cli
    runs-on: ubuntu-latest
    steps:
      - name: Install dev-dependencies
        run: sudo apt-get install -y libxcb-shape0-dev libxcb-xfixes0-dev
      - name: Checkout sources
        uses: actions/checkout@v3
        with:
          submodules: true
      - name: Install stable toolchain
        uses: actions-rs/toolchain@v1
        with:
          profile: minimal
          toolchain: stable
          override: true
      - name: cargo test
        uses: actions-rs/cargo@v1
        with:
          command: test
          args: -p compute_cli

  test-consensus:
    name: test consensus
    runs-on: ubuntu-latest
    steps:
      - name: Install dev-dependencies
        run: sudo apt-get install -y libxcb-shape0-dev libxcb-xfixes0-dev
      - name: Checkout sources
        uses: actions/checkout@v3
        with:
          submodules: true
      - name: Install stable toolchain
        uses: actions-rs/toolchain@v1
        with:
          profile: minimal
          toolchain: stable
          override: true
      - name: cargo test consensus
        uses: actions-rs/cargo@v1
        with:
          command: test
          args: -p consensus
      - name: cargo test dkg_engine
        uses: actions-rs/cargo@v1
        with:
          command: test
          args: -p dkg_engine
      - name: cargo test job_pool
        uses: actions-rs/cargo@v1
        with:
          command: test
          args: -p job_pool
      - name: cargo test job_scheduler
        uses: actions-rs/cargo@v1
        with:
          command: test
          args: -p job_scheduler
      - name: cargo test quorum
        uses: actions-rs/cargo@v1
        with:
          command: test
          args: -p quorum
      - name: cargo test reward
        uses: actions-rs/cargo@v1
        with:
          command: test
          args: -p reward
      - name: cargo test signer
        uses: actions-rs/cargo@v1
        with:
          command: test
          args: -p signer
      - name: cargo test vrrb_vrf
        uses: actions-rs/cargo@v1
        with:
          command: test
          args: -p vrrb_vrf

  test-events:
    name: test events
    runs-on: ubuntu-latest
    steps:
      - name: Install dev-dependencies
        run: sudo apt-get install -y libxcb-shape0-dev libxcb-xfixes0-dev
      - name: Checkout sources
        uses: actions/checkout@v3
        with:
          submodules: true
      - name: Install stable toolchain
        uses: actions-rs/toolchain@v1
        with:
          profile: minimal
          toolchain: stable
          override: true
      - name: cargo test
        uses: actions-rs/cargo@v1
        with:
          command: test
          args: -p events

  test-mempool:
    name: test mempool
    runs-on: ubuntu-latest
    steps:
      - name: Install dev-dependencies
        run: sudo apt-get install -y libxcb-shape0-dev libxcb-xfixes0-dev
      - name: Checkout sources
        uses: actions/checkout@v3
        with:
          submodules: true
      - name: Install stable toolchain
        uses: actions-rs/toolchain@v1
        with:
          profile: minimal
          toolchain: stable
          override: true
      - name: cargo test
        uses: actions-rs/cargo@v1
        with:
          command: test
          args: -p mempool

  test-miner:
    name: test miner
    runs-on: ubuntu-latest
    steps:
      - name: Install dev-dependencies
        run: sudo apt-get install -y libxcb-shape0-dev libxcb-xfixes0-dev
      - name: Checkout sources
        uses: actions/checkout@v3
        with:
          submodules: true
      - name: Install stable toolchain
        uses: actions-rs/toolchain@v1
        with:
          profile: minimal
          toolchain: stable
          override: true
      - name: cargo test
        uses: actions-rs/cargo@v1
        with:
          command: test
          args: -p miner

  test-node:
    name: test node
    runs-on: ubuntu-latest
    steps:
      - name: Install dev-dependencies
        run: sudo apt-get install -y libxcb-shape0-dev libxcb-xfixes0-dev
      - name: Checkout sources
        uses: actions/checkout@v3
        with:
          submodules: true
      - name: Install stable toolchain
        uses: actions-rs/toolchain@v1
        with:
          profile: minimal
          toolchain: stable
          override: true
      - name: cargo test
        uses: actions-rs/cargo@v1
        with:
          command: test
          args: -p node

  test-primitives:
    name: test primitives
    runs-on: ubuntu-latest
    steps:
      - name: Install dev-dependencies
        run: sudo apt-get install -y libxcb-shape0-dev libxcb-xfixes0-dev
      - name: Checkout sources
        uses: actions/checkout@v3
        with:
          submodules: true
      - name: Install stable toolchain
        uses: actions-rs/toolchain@v1
        with:
          profile: minimal
          toolchain: stable
          override: true
      - name: cargo test
        uses: actions-rs/cargo@v1
        with:
          command: test
          args: -p primitives

  test-storage:
    name: test storage
    runs-on: ubuntu-latest
    steps:
      - name: Install dev-dependencies
        run: sudo apt-get install -y libxcb-shape0-dev libxcb-xfixes0-dev
      - name: Checkout sources
        uses: actions/checkout@v3
        with:
          submodules: true
      - name: Install stable toolchain
        uses: actions-rs/toolchain@v1
        with:
          profile: minimal
          toolchain: stable
          override: true
      - name: cargo test storage
        uses: actions-rs/cargo@v1
        with:
          command: test
          args: -p storage
      - name: cargo test vrrbdb
        uses: actions-rs/cargo@v1
        with:
          command: test
          args: -p vrrbdb
      - name: cargo test storage_utils
        uses: actions-rs/cargo@v1
        with:
          command: test
          args: -p storage_utils

  test-telemetry:
    name: test telemetry
    runs-on: ubuntu-latest
    steps:
      - name: Install dev-dependencies
        run: sudo apt-get install -y libxcb-shape0-dev libxcb-xfixes0-dev
      - name: Checkout sources
        uses: actions/checkout@v3
        with:
          submodules: true
      - name: Install stable toolchain
        uses: actions-rs/toolchain@v1
        with:
          profile: minimal
          toolchain: stable
          override: true
      - name: cargo test
        uses: actions-rs/cargo@v1
        with:
          command: test
          args: -p telemetry

  test-utils:
    name: test utils
    runs-on: ubuntu-latest
    steps:
      - name: Install dev-dependencies
        run: sudo apt-get install -y libxcb-shape0-dev libxcb-xfixes0-dev
      - name: Checkout sources
        uses: actions/checkout@v3
        with:
          submodules: true
      - name: Install stable toolchain
        uses: actions-rs/toolchain@v1
        with:
          profile: minimal
          toolchain: stable
          override: true
      - name: cargo test
        uses: actions-rs/cargo@v1
        with:
          command: test
          args: -p utils

  test-validator:
    name: test validator
    runs-on: ubuntu-latest
    steps:
      - name: Install dev-dependencies
        run: sudo apt-get install -y libxcb-shape0-dev libxcb-xfixes0-dev
      - name: Checkout sources
        uses: actions/checkout@v3
        with:
          submodules: true
      - name: Install stable toolchain
        uses: actions-rs/toolchain@v1
        with:
          profile: minimal
          toolchain: stable
          override: true
      - name: cargo test
        uses: actions-rs/cargo@v1
        with:
          command: test
          args: -p validator

  test-vrrb-config:
    name: test vrrb_config
    runs-on: ubuntu-latest
    steps:
      - name: Install dev-dependencies
        run: sudo apt-get install -y libxcb-shape0-dev libxcb-xfixes0-dev
      - name: Checkout sources
        uses: actions/checkout@v3
        with:
          submodules: true
      - name: Install stable toolchain
        uses: actions-rs/toolchain@v1
        with:
          profile: minimal
          toolchain: stable
          override: true
      - name: cargo test
        uses: actions-rs/cargo@v1
        with:
          command: test
          args: -p vrrb_config

  test-vrrb-core:
    name: test vrrb_core
    runs-on: ubuntu-latest
    steps:
      - name: Install dev-dependencies
        run: sudo apt-get install -y libxcb-shape0-dev libxcb-xfixes0-dev
      - name: Checkout sources
        uses: actions/checkout@v3
        with:
          submodules: true
      - name: Install stable toolchain
        uses: actions-rs/toolchain@v1
        with:
          profile: minimal
          toolchain: stable
          override: true
      - name: cargo test
        uses: actions-rs/cargo@v1
        with:
          command: test
          args: -p vrrb_core

  test-vrrb-http:
    name: test vrrb_http
    runs-on: ubuntu-latest
    steps:
      - name: Install dev-dependencies
        run: sudo apt-get install -y libxcb-shape0-dev libxcb-xfixes0-dev
      - name: Checkout sources
        uses: actions/checkout@v3
        with:
          submodules: true
      - name: Install stable toolchain
        uses: actions-rs/toolchain@v1
        with:
          profile: minimal
          toolchain: stable
          override: true
      - name: cargo test
        uses: actions-rs/cargo@v1
        with:
          command: test
          args: -p vrrb_http

  test-vrrb-rpc:
    name: test vrrb_rpc
    runs-on: ubuntu-latest
    steps:
      - name: Install dev-dependencies
        run: sudo apt-get install -y libxcb-shape0-dev libxcb-xfixes0-dev
      - name: Checkout sources
        uses: actions/checkout@v3
        with:
          submodules: true
      - name: Install stable toolchain
        uses: actions-rs/toolchain@v1
        with:
          profile: minimal
          toolchain: stable
          override: true
      - name: cargo test
        uses: actions-rs/cargo@v1
        with:
          command: test
          args: -p vrrb_rpc

<<<<<<< HEAD
  test-wasm-runtime:
    name: test wasm_runtime
=======
  test-internal-rpc:
    name: test internal_rpc
>>>>>>> 1d0ba5f2
    runs-on: ubuntu-latest
    steps:
      - name: Install dev-dependencies
        run: sudo apt-get install -y libxcb-shape0-dev libxcb-xfixes0-dev
      - name: Checkout sources
        uses: actions/checkout@v3
        with:
          submodules: true
      - name: Install stable toolchain
        uses: actions-rs/toolchain@v1
        with:
          profile: minimal
          toolchain: stable
          override: true
      - name: cargo test
        uses: actions-rs/cargo@v1
        with:
          command: test
<<<<<<< HEAD
          args: -p wasm_runtime
=======
          args: -p internal_rpc
>>>>>>> 1d0ba5f2

  test-wallet:
    name: test wallet
    runs-on: ubuntu-latest
    steps:
      - name: Install dev-dependencies
        run: sudo apt-get install -y libxcb-shape0-dev libxcb-xfixes0-dev
      - name: Checkout sources
        uses: actions/checkout@v3
        with:
          submodules: true
      - name: Install stable toolchain
        uses: actions-rs/toolchain@v1
        with:
          profile: minimal
          toolchain: stable
          override: true
      - name: cargo test
        uses: actions-rs/cargo@v1
        with:
          command: test
          args: -p wallet<|MERGE_RESOLUTION|>--- conflicted
+++ resolved
@@ -466,36 +466,50 @@
           command: test
           args: -p vrrb_rpc
 
-<<<<<<< HEAD
+  test-internal-rpc:
+    name: test internal_rpc
+    runs-on: ubuntu-latest
+    steps:
+      - name: Install dev-dependencies
+        run: sudo apt-get install -y libxcb-shape0-dev libxcb-xfixes0-dev
+      - name: Checkout sources
+        uses: actions/checkout@v3
+        with:
+          submodules: true
+      - name: Install stable toolchain
+        uses: actions-rs/toolchain@v1
+        with:
+          profile: minimal
+          toolchain: stable
+          override: true
+      - name: cargo test
+        uses: actions-rs/cargo@v1
+        with:
+          command: test
+          args: -p internal_rpc
+
   test-wasm-runtime:
     name: test wasm_runtime
-=======
-  test-internal-rpc:
-    name: test internal_rpc
->>>>>>> 1d0ba5f2
-    runs-on: ubuntu-latest
-    steps:
-      - name: Install dev-dependencies
-        run: sudo apt-get install -y libxcb-shape0-dev libxcb-xfixes0-dev
-      - name: Checkout sources
-        uses: actions/checkout@v3
-        with:
-          submodules: true
-      - name: Install stable toolchain
-        uses: actions-rs/toolchain@v1
-        with:
-          profile: minimal
-          toolchain: stable
-          override: true
-      - name: cargo test
-        uses: actions-rs/cargo@v1
-        with:
-          command: test
-<<<<<<< HEAD
+    runs-on: ubuntu-latest
+    steps:
+      - name: Install dev-dependencies
+        run: sudo apt-get install -y libxcb-shape0-dev libxcb-xfixes0-dev
+      - name: Checkout sources
+        uses: actions/checkout@v3
+        with:
+          submodules: true
+      - name: Install stable toolchain
+        uses: actions-rs/toolchain@v1
+        with:
+          profile: minimal
+          toolchain: stable
+          override: true
+      - name: cargo test
+        uses: actions-rs/cargo@v1
+        with:
+          command: test
           args: -p wasm_runtime
-=======
-          args: -p internal_rpc
->>>>>>> 1d0ba5f2
+
 
   test-wallet:
     name: test wallet
