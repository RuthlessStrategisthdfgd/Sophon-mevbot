<<<<<<< HEAD
pub  mod election;
=======
pub mod election;
>>>>>>> 0c69b082
pub mod quorum;

#[cfg(test)]
mod tests {
<<<<<<< HEAD
    use claim::claim::Claim;
    use crate::election::Election;
    use crate::quorum::Quorum;
    use secp256k1;
    use secp256k1::{Secp256k1};
    use sha256::digest_bytes;
    use std::collections::hash_map::DefaultHasher;
    use std::hash::{Hash, Hasher}; 
    use hbbft::crypto::{PublicKey, SecretKey};
 
=======
    use std::{
        collections::hash_map::DefaultHasher,
        hash::{Hash, Hasher},
    };

    use claim::claim::Claim;
    use format_bytes::format_bytes;
    use secp256k1::{
        key::{PublicKey, SecretKey},
        Secp256k1,
    };
    use sha256::digest_bytes;
    use vrrb_vrf::{vrng::VRNG, vvrf::VVRF};

    use crate::{election::Election, quorum::Quorum};

>>>>>>> 0c69b082
    #[test]
    fn it_works() {
        assert_eq!(2 + 2, 4);
    }

    #[test]
    fn not_enough_claims() {
        let mut dummyClaims: Vec<Claim> = Vec::new();
        let addr: String = "0x0000000000000000000000000000000000000000".to_string();
<<<<<<< HEAD
        (0..3).for_each(
            |i| {
                let secp = Secp256k1::new();

                let mut rng = rand::thread_rng();
        
                let (secret_key, public_key) = secp.generate_keypair(&mut rng);
                let claim: Claim = Claim::new(public_key.to_string(), addr.clone(), i as u128);
            
                dummyClaims.push(claim);
            }
        );
        let secp = Secp256k1::new();

        let mut rng = rand::thread_rng();

        let (secret_key, public_key) = secp.generate_keypair(&mut rng);

        let mut hasher = DefaultHasher::new();
        public_key.hash(&mut hasher);
        let pubkey_hash = hasher.finish();

        let mut pub_key_bytes = pubkey_hash.to_string().as_bytes().to_vec();
        pub_key_bytes.push(1u8);

        let hash = digest_bytes(digest_bytes(&pub_key_bytes).as_bytes());

        let payload1 = (10, 10, hash);

        if let Ok(seed) = Quorum::generate_seed(payload1){
            if let Ok(mut quorum) = Quorum::new(seed, 11, 11) {
                assert!(quorum.run_election(dummyClaims).is_err());
            };   
        }
    }

    
    #[test]
    fn invalid_seed_block_height() {
        let mut dummyClaims: Vec<Claim> = Vec::new();
        let addr: String = "0x0000000000000000000000000000000000000000".to_string();
        (0..3).for_each(
            |i| {
                let secp = Secp256k1::new();

                let mut rng = rand::thread_rng();
        
                let (secret_key, public_key) = secp.generate_keypair(&mut rng);
                let claim: Claim = Claim::new(public_key.to_string(), addr.clone(), i as u128);
            
                dummyClaims.push(claim);
            }
        );
=======
        (0..3).for_each(|i| {
            let secp = Secp256k1::new();

            let mut rng = rand::thread_rng();

            let (secret_key, public_key) = secp.generate_keypair(&mut rng);
            let claim: Claim = Claim::new(public_key.to_string(), addr.clone(), i as u128);

            dummyClaims.push(claim);
        });
>>>>>>> 0c69b082
        let secp = Secp256k1::new();

        let mut rng = rand::thread_rng();

        let (secret_key, public_key) = secp.generate_keypair(&mut rng);

        let mut hasher = DefaultHasher::new();
        public_key.hash(&mut hasher);
        let pubkey_hash = hasher.finish();

        let mut pub_key_bytes = pubkey_hash.to_string().as_bytes().to_vec();
        pub_key_bytes.push(1u8);

        let hash = digest_bytes(digest_bytes(&pub_key_bytes).as_bytes());

<<<<<<< HEAD
        let payload1 = (10, 0, hash);

        assert!(Quorum::generate_seed(payload1).is_err());     
    }

    
    #[test]
    fn invalid_seed_block_timestamp() {
        let mut dummyClaims: Vec<Claim> = Vec::new();
        let addr: String = "0x0000000000000000000000000000000000000000".to_string();
        (0..3).for_each(
            |i| {
                let secp = Secp256k1::new();

                let mut rng = rand::thread_rng();
        
                let (secret_key, public_key) = secp.generate_keypair(&mut rng);
                let claim: Claim = Claim::new(public_key.to_string(), addr.clone(), i as u128);
            
                dummyClaims.push(claim);
            }
        );
        let secp = Secp256k1::new();

        let mut rng = rand::thread_rng();

        let (secret_key, public_key) = secp.generate_keypair(&mut rng);

        let mut hasher = DefaultHasher::new();
        public_key.hash(&mut hasher);
        let pubkey_hash = hasher.finish();

        let mut pub_key_bytes = pubkey_hash.to_string().as_bytes().to_vec();
        pub_key_bytes.push(1u8);

        let hash = digest_bytes(digest_bytes(&pub_key_bytes).as_bytes());

        let payload1 = (0, 10, hash);

        assert!(Quorum::generate_seed(payload1).is_err());     
    }

    #[test]
    fn invalid_election_block_height() {
        let mut dummyClaims: Vec<Claim> = Vec::new();
        let addr: String = "0x0000000000000000000000000000000000000000".to_string();
        (0..3).for_each(
            |i| {
                let secp = Secp256k1::new();

                let mut rng = rand::thread_rng();
        
                let (secret_key, public_key) = secp.generate_keypair(&mut rng);
                let claim: Claim = Claim::new(public_key.to_string(), addr.clone(), i as u128);
            
                dummyClaims.push(claim);
            }
        );
=======
        let payload = (10, 10, hash);

        let mut quorum: Quorum = Quorum::new();

        assert!(quorum.run_election(payload, dummyClaims).is_err());
    }

    #[test]
    fn invalid_block_height() {
        let mut dummyClaims: Vec<Claim> = Vec::new();
        let addr: String = "0x0000000000000000000000000000000000000000".to_string();
        (0..20).for_each(|i| {
            let secp = Secp256k1::new();

            let mut rng = rand::thread_rng();

            let (secret_key, public_key) = secp.generate_keypair(&mut rng);
            let claim: Claim = Claim::new(public_key.to_string(), addr.clone(), i as u128);

            dummyClaims.push(claim);
        });
>>>>>>> 0c69b082
        let secp = Secp256k1::new();

        let mut rng = rand::thread_rng();

        let (secret_key, public_key) = secp.generate_keypair(&mut rng);

        let mut hasher = DefaultHasher::new();
        public_key.hash(&mut hasher);
        let pubkey_hash = hasher.finish();

        let mut pub_key_bytes = pubkey_hash.to_string().as_bytes().to_vec();
        pub_key_bytes.push(1u8);

        let hash = digest_bytes(digest_bytes(&pub_key_bytes).as_bytes());

<<<<<<< HEAD
        let payload1 = (10, 10, hash);

        let seed = Quorum::generate_seed(payload1);

        let mut quorum: Quorum;
        if let Ok(seed) = seed{
            assert!(Quorum::new(seed, 11, 0).is_err());
        }   
    }

    #[test]
    fn invalid_election_block_timestamp() {
        let mut dummyClaims: Vec<Claim> = Vec::new();
        let addr: String = "0x0000000000000000000000000000000000000000".to_string();
        (0..20).for_each(
            |i| {
                let secp = Secp256k1::new();

                let mut rng = rand::thread_rng();
        
                let (secret_key, public_key) = secp.generate_keypair(&mut rng);
                let claim: Claim = Claim::new(public_key.to_string(), addr.clone(), i as u128);
            
                dummyClaims.push(claim);
            }
        );
=======
        let payload = (10, 0, hash);

        let mut quorum: Quorum = Quorum::new();

        assert!(quorum.run_election(payload, dummyClaims).is_err());
    }

    #[test]
    fn invalid_block_timestamp() {
        let mut dummyClaims: Vec<Claim> = Vec::new();
        let addr: String = "0x0000000000000000000000000000000000000000".to_string();
        (0..25).for_each(|i| {
            let secp = Secp256k1::new();

            let mut rng = rand::thread_rng();

            let (secret_key, public_key) = secp.generate_keypair(&mut rng);
            let claim: Claim = Claim::new(public_key.to_string(), addr.clone(), i as u128);

            dummyClaims.push(claim);
        });
>>>>>>> 0c69b082
        let secp = Secp256k1::new();

        let mut rng = rand::thread_rng();

        let (secret_key, public_key) = secp.generate_keypair(&mut rng);

        let mut hasher = DefaultHasher::new();
        public_key.hash(&mut hasher);
        let pubkey_hash = hasher.finish();

        let mut pub_key_bytes = pubkey_hash.to_string().as_bytes().to_vec();
        pub_key_bytes.push(1u8);

        let hash = digest_bytes(digest_bytes(&pub_key_bytes).as_bytes());

<<<<<<< HEAD
        let payload1 = (10, 10, hash);

        if let Ok(seed) = Quorum::generate_seed(payload1){
            assert!(Quorum::new(seed, 0, 11).is_err());    
        }
=======
        let payload = (0, 10, hash);

        let mut quorum: Quorum = Quorum::new();

        assert!(quorum.run_election(payload, dummyClaims).is_err());
>>>>>>> 0c69b082
    }

    #[test]
    fn elect_quorum() {
        let mut dummyClaims: Vec<Claim> = Vec::new();
        let addr: String = "0x0000000000000000000000000000000000000000".to_string();
<<<<<<< HEAD
        (0..25).for_each(
            |i| {
                let secp = Secp256k1::new();

                let mut rng = rand::thread_rng();
        
                let (secret_key, public_key) = secp.generate_keypair(&mut rng);
                let claim: Claim = Claim::new(public_key.to_string(), addr.clone(), i as u128);
            
                dummyClaims.push(claim);
            }
        );
        let secp = Secp256k1::new();

        let mut rng = rand::thread_rng();

        let (secret_key, public_key) = secp.generate_keypair(&mut rng);

        let mut hasher = DefaultHasher::new();
        public_key.hash(&mut hasher);
        let pubkey_hash = hasher.finish();

        let mut pub_key_bytes = pubkey_hash.to_string().as_bytes().to_vec();
        pub_key_bytes.push(1u8);

        let hash = digest_bytes(digest_bytes(&pub_key_bytes).as_bytes());

        let payload1 = (10, 10, hash);

        if let Ok(seed) = Quorum::generate_seed(payload1){
            if let Ok(mut quorum) = Quorum::new(seed, 11, 11) {
                quorum.run_election(dummyClaims);
                assert!(quorum.master_pubkeys.len() == 13);
            };   
        }
    }
    
    #[test] 
    fn elect_identical_quorums() {
        let mut dummyClaims1: Vec<Claim> = Vec::new();
        let mut dummyClaims2: Vec<Claim> = Vec::new();
        let addr: String = "0x0000000000000000000000000000000000000000".to_string();
        (0..3).for_each(
            |i| {
                let secp = Secp256k1::new();

                let mut rng = rand::thread_rng();
        
                let (secret_key, public_key) = secp.generate_keypair(&mut rng);
                let claim: Claim = Claim::new(public_key.to_string(), addr.clone(), i as u128);
            
                dummyClaims1.push(claim.clone());
                dummyClaims2.push(claim.clone());
            }
        );

=======
        (0..25).for_each(|i| {
            let secp = Secp256k1::new();

            let mut rng = rand::thread_rng();

            let (secret_key, public_key) = secp.generate_keypair(&mut rng);
            let claim: Claim = Claim::new(public_key.to_string(), addr.clone(), i as u128);

            dummyClaims.push(claim);
        });
>>>>>>> 0c69b082
        let secp = Secp256k1::new();

        let mut rng = rand::thread_rng();

        let (secret_key, public_key) = secp.generate_keypair(&mut rng);

        let mut hasher = DefaultHasher::new();
        public_key.hash(&mut hasher);
        let pubkey_hash = hasher.finish();

        let mut pub_key_bytes = pubkey_hash.to_string().as_bytes().to_vec();
        pub_key_bytes.push(1u8);
<<<<<<< HEAD
        
        let hash = digest_bytes(digest_bytes(&pub_key_bytes).as_bytes());
        
        let payload = (10, 10, hash);

        if let Ok(seed1) = Quorum::generate_seed(payload.clone()) {
            if let Ok(seed2) = Quorum::generate_seed(payload.clone()){
                if let Ok(mut quorum1) = Quorum::new(seed1, 11, 11) {
                    if let Ok(mut quorum2) = Quorum::new(seed2, 11, 11) {
                        quorum1.run_election(dummyClaims1);
                        quorum2.run_election(dummyClaims2);
                        assert!(quorum1.master_pubkeys == quorum2.master_pubkeys);
                    }
                }
            }
        }
    } 
}
=======

        let hash = digest_bytes(digest_bytes(&pub_key_bytes).as_bytes());

        let payload = (10, 10, hash);

        let mut quorum: Quorum = Quorum::new();
        quorum.run_election(payload, dummyClaims);

        assert!(quorum.master_pubkeys.len() == 13);
    }
}
>>>>>>> 0c69b082
<|MERGE_RESOLUTION|>--- conflicted
+++ resolved
@@ -1,13 +1,8 @@
-<<<<<<< HEAD
 pub  mod election;
-=======
-pub mod election;
->>>>>>> 0c69b082
 pub mod quorum;
 
 #[cfg(test)]
 mod tests {
-<<<<<<< HEAD
     use claim::claim::Claim;
     use crate::election::Election;
     use crate::quorum::Quorum;
@@ -18,24 +13,6 @@
     use std::hash::{Hash, Hasher}; 
     use hbbft::crypto::{PublicKey, SecretKey};
  
-=======
-    use std::{
-        collections::hash_map::DefaultHasher,
-        hash::{Hash, Hasher},
-    };
-
-    use claim::claim::Claim;
-    use format_bytes::format_bytes;
-    use secp256k1::{
-        key::{PublicKey, SecretKey},
-        Secp256k1,
-    };
-    use sha256::digest_bytes;
-    use vrrb_vrf::{vrng::VRNG, vvrf::VVRF};
-
-    use crate::{election::Election, quorum::Quorum};
-
->>>>>>> 0c69b082
     #[test]
     fn it_works() {
         assert_eq!(2 + 2, 4);
@@ -45,7 +22,6 @@
     fn not_enough_claims() {
         let mut dummyClaims: Vec<Claim> = Vec::new();
         let addr: String = "0x0000000000000000000000000000000000000000".to_string();
-<<<<<<< HEAD
         (0..3).for_each(
             |i| {
                 let secp = Secp256k1::new();
@@ -99,34 +75,21 @@
                 dummyClaims.push(claim);
             }
         );
-=======
-        (0..3).for_each(|i| {
-            let secp = Secp256k1::new();
-
-            let mut rng = rand::thread_rng();
-
-            let (secret_key, public_key) = secp.generate_keypair(&mut rng);
-            let claim: Claim = Claim::new(public_key.to_string(), addr.clone(), i as u128);
-
-            dummyClaims.push(claim);
-        });
->>>>>>> 0c69b082
-        let secp = Secp256k1::new();
-
-        let mut rng = rand::thread_rng();
-
-        let (secret_key, public_key) = secp.generate_keypair(&mut rng);
-
-        let mut hasher = DefaultHasher::new();
-        public_key.hash(&mut hasher);
-        let pubkey_hash = hasher.finish();
-
-        let mut pub_key_bytes = pubkey_hash.to_string().as_bytes().to_vec();
-        pub_key_bytes.push(1u8);
-
-        let hash = digest_bytes(digest_bytes(&pub_key_bytes).as_bytes());
-
-<<<<<<< HEAD
+        let secp = Secp256k1::new();
+
+        let mut rng = rand::thread_rng();
+
+        let (secret_key, public_key) = secp.generate_keypair(&mut rng);
+
+        let mut hasher = DefaultHasher::new();
+        public_key.hash(&mut hasher);
+        let pubkey_hash = hasher.finish();
+
+        let mut pub_key_bytes = pubkey_hash.to_string().as_bytes().to_vec();
+        pub_key_bytes.push(1u8);
+
+        let hash = digest_bytes(digest_bytes(&pub_key_bytes).as_bytes());
+
         let payload1 = (10, 0, hash);
 
         assert!(Quorum::generate_seed(payload1).is_err());     
@@ -185,45 +148,21 @@
                 dummyClaims.push(claim);
             }
         );
-=======
-        let payload = (10, 10, hash);
-
-        let mut quorum: Quorum = Quorum::new();
-
-        assert!(quorum.run_election(payload, dummyClaims).is_err());
-    }
-
-    #[test]
-    fn invalid_block_height() {
-        let mut dummyClaims: Vec<Claim> = Vec::new();
-        let addr: String = "0x0000000000000000000000000000000000000000".to_string();
-        (0..20).for_each(|i| {
-            let secp = Secp256k1::new();
-
-            let mut rng = rand::thread_rng();
-
-            let (secret_key, public_key) = secp.generate_keypair(&mut rng);
-            let claim: Claim = Claim::new(public_key.to_string(), addr.clone(), i as u128);
-
-            dummyClaims.push(claim);
-        });
->>>>>>> 0c69b082
-        let secp = Secp256k1::new();
-
-        let mut rng = rand::thread_rng();
-
-        let (secret_key, public_key) = secp.generate_keypair(&mut rng);
-
-        let mut hasher = DefaultHasher::new();
-        public_key.hash(&mut hasher);
-        let pubkey_hash = hasher.finish();
-
-        let mut pub_key_bytes = pubkey_hash.to_string().as_bytes().to_vec();
-        pub_key_bytes.push(1u8);
-
-        let hash = digest_bytes(digest_bytes(&pub_key_bytes).as_bytes());
-
-<<<<<<< HEAD
+        let secp = Secp256k1::new();
+
+        let mut rng = rand::thread_rng();
+
+        let (secret_key, public_key) = secp.generate_keypair(&mut rng);
+
+        let mut hasher = DefaultHasher::new();
+        public_key.hash(&mut hasher);
+        let pubkey_hash = hasher.finish();
+
+        let mut pub_key_bytes = pubkey_hash.to_string().as_bytes().to_vec();
+        pub_key_bytes.push(1u8);
+
+        let hash = digest_bytes(digest_bytes(&pub_key_bytes).as_bytes());
+
         let payload1 = (10, 10, hash);
 
         let seed = Quorum::generate_seed(payload1);
@@ -250,64 +189,32 @@
                 dummyClaims.push(claim);
             }
         );
-=======
-        let payload = (10, 0, hash);
-
-        let mut quorum: Quorum = Quorum::new();
-
-        assert!(quorum.run_election(payload, dummyClaims).is_err());
-    }
-
-    #[test]
-    fn invalid_block_timestamp() {
-        let mut dummyClaims: Vec<Claim> = Vec::new();
-        let addr: String = "0x0000000000000000000000000000000000000000".to_string();
-        (0..25).for_each(|i| {
-            let secp = Secp256k1::new();
-
-            let mut rng = rand::thread_rng();
-
-            let (secret_key, public_key) = secp.generate_keypair(&mut rng);
-            let claim: Claim = Claim::new(public_key.to_string(), addr.clone(), i as u128);
-
-            dummyClaims.push(claim);
-        });
->>>>>>> 0c69b082
-        let secp = Secp256k1::new();
-
-        let mut rng = rand::thread_rng();
-
-        let (secret_key, public_key) = secp.generate_keypair(&mut rng);
-
-        let mut hasher = DefaultHasher::new();
-        public_key.hash(&mut hasher);
-        let pubkey_hash = hasher.finish();
-
-        let mut pub_key_bytes = pubkey_hash.to_string().as_bytes().to_vec();
-        pub_key_bytes.push(1u8);
-
-        let hash = digest_bytes(digest_bytes(&pub_key_bytes).as_bytes());
-
-<<<<<<< HEAD
+        let secp = Secp256k1::new();
+
+        let mut rng = rand::thread_rng();
+
+        let (secret_key, public_key) = secp.generate_keypair(&mut rng);
+
+        let mut hasher = DefaultHasher::new();
+        public_key.hash(&mut hasher);
+        let pubkey_hash = hasher.finish();
+
+        let mut pub_key_bytes = pubkey_hash.to_string().as_bytes().to_vec();
+        pub_key_bytes.push(1u8);
+
+        let hash = digest_bytes(digest_bytes(&pub_key_bytes).as_bytes());
+
         let payload1 = (10, 10, hash);
 
         if let Ok(seed) = Quorum::generate_seed(payload1){
             assert!(Quorum::new(seed, 0, 11).is_err());    
         }
-=======
-        let payload = (0, 10, hash);
-
-        let mut quorum: Quorum = Quorum::new();
-
-        assert!(quorum.run_election(payload, dummyClaims).is_err());
->>>>>>> 0c69b082
     }
 
     #[test]
     fn elect_quorum() {
         let mut dummyClaims: Vec<Claim> = Vec::new();
         let addr: String = "0x0000000000000000000000000000000000000000".to_string();
-<<<<<<< HEAD
         (0..25).for_each(
             |i| {
                 let secp = Secp256k1::new();
@@ -364,31 +271,18 @@
             }
         );
 
-=======
-        (0..25).for_each(|i| {
-            let secp = Secp256k1::new();
-
-            let mut rng = rand::thread_rng();
-
-            let (secret_key, public_key) = secp.generate_keypair(&mut rng);
-            let claim: Claim = Claim::new(public_key.to_string(), addr.clone(), i as u128);
-
-            dummyClaims.push(claim);
-        });
->>>>>>> 0c69b082
-        let secp = Secp256k1::new();
-
-        let mut rng = rand::thread_rng();
-
-        let (secret_key, public_key) = secp.generate_keypair(&mut rng);
-
-        let mut hasher = DefaultHasher::new();
-        public_key.hash(&mut hasher);
-        let pubkey_hash = hasher.finish();
-
-        let mut pub_key_bytes = pubkey_hash.to_string().as_bytes().to_vec();
-        pub_key_bytes.push(1u8);
-<<<<<<< HEAD
+        let secp = Secp256k1::new();
+
+        let mut rng = rand::thread_rng();
+
+        let (secret_key, public_key) = secp.generate_keypair(&mut rng);
+
+        let mut hasher = DefaultHasher::new();
+        public_key.hash(&mut hasher);
+        let pubkey_hash = hasher.finish();
+
+        let mut pub_key_bytes = pubkey_hash.to_string().as_bytes().to_vec();
+        pub_key_bytes.push(1u8);
         
         let hash = digest_bytes(digest_bytes(&pub_key_bytes).as_bytes());
         
@@ -406,17 +300,4 @@
             }
         }
     } 
-}
-=======
-
-        let hash = digest_bytes(digest_bytes(&pub_key_bytes).as_bytes());
-
-        let payload = (10, 10, hash);
-
-        let mut quorum: Quorum = Quorum::new();
-        quorum.run_election(payload, dummyClaims);
-
-        assert!(quorum.master_pubkeys.len() == 13);
-    }
-}
->>>>>>> 0c69b082
+}