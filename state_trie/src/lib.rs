--- conflicted
+++ resolved
@@ -1,22 +1,15 @@
-<<<<<<< HEAD
 pub mod error;
 
 use error::StateTrieError;
-=======
->>>>>>> 66dd5a10
 use std::{fmt::Debug, sync::Arc};
 
 use keccak_hash::H256;
 use left_right::{ReadHandle, ReadHandleFactory};
 use lr_trie::LeftRightTrie;
-<<<<<<< HEAD
 use lrdb::Account;
 use patriecia::{db::Database, inner::InnerTrie, trie::Trie};
 use std::result::Result as StdResult;
 type Result<T> = StdResult<T, StateTrieError>;
-=======
-use patriecia::db::Database;
->>>>>>> 66dd5a10
 
 pub struct StateTrie<D: Database> {
     trie: LeftRightTrie<D>,
@@ -67,25 +60,15 @@
     /// ```
     /// use std::sync::Arc;
     ///
-<<<<<<< HEAD
     ///  let memdb = Arc::new(MemoryDB::new(true));
     ///  let mut state_trie = StateTrie::new(memdb);
     ///  
     ///  state_trie.add(b"greetings.to_vec()".to_vec(), Account::new()).unwrap();
     ///
-=======
-    /// use patriecia::db::MemoryDB;
-    /// use state_trie::StateTrie;
-    ///
-    /// let memdb = Arc::new(MemoryDB::new(true));
-    /// let mut state_trie = StateTrie::new(memdb);
-    ///
->>>>>>> 66dd5a10
     /// state_trie.add(b"greetings.to_vec()".to_vec(), b"hello world".to_vec());
     ///
     /// assert_eq!(state_trie.len(), 1);
     /// ```
-<<<<<<< HEAD
     // TODO: Maybe it would be good idea to have both this and `trie.add` return value
     // Add tests to err
     pub fn add(&mut self, key: Vec<u8>, account: Account) -> Result<()> {
@@ -96,10 +79,6 @@
             },
             Err(_) => return Err(StateTrieError::FailedToSerializeAccount(account)),
         }
-=======
-    pub fn add(&mut self, key: Vec<u8>, value: Vec<u8>) {
-        self.trie.add(key, value);
->>>>>>> 66dd5a10
     }
 
     /// Extends the state trie with the provided iterator over leaf values as
@@ -151,6 +130,9 @@
     /// state_trie_a.extend(vals.clone());
     /// state_trie_b.extend(vals.clone());
     ///
+    ///state_trie_a.extend(vals.clone());
+    /// state_trie_b.extend(vals.clone());
+    ///
     /// assert_eq!(state_trie_a.root(), state_trie_b.root());
     /// ```
     pub fn root(&self) -> Option<H256> {
@@ -177,6 +159,8 @@
     ///
     /// state_trie.extend(vals);
     ///
+    ///state_trie.extend(vals);
+    ///
     /// assert_eq!(state_trie.len(), 2);
     /// ```
     pub fn len(&self) -> usize {
@@ -192,6 +176,9 @@
     /// use state_trie::StateTrie;
     ///
     /// let memdb = Arc::new(MemoryDB::new(true));
+    /// let mut state_trie = StateTrie::new(memdb);
+    ///
+    ///let memdb = Arc::new(MemoryDB::new(true));
     /// let mut state_trie = StateTrie::new(memdb);
     ///
     /// assert_eq!(state_trie.len(), 0);
